"""Telegram bot entry point for TVTelegramBingX."""

from __future__ import annotations

import asyncio
import contextlib
import inspect
import json
import logging
import re
from collections import deque
from collections.abc import Awaitable, Callable, Mapping, Sequence
from datetime import datetime, time
from pathlib import Path
from typing import Any, Final

from telegram import BotCommand, ReplyKeyboardMarkup, Update
from telegram.ext import Application, ApplicationBuilder, CommandHandler, ContextTypes

from config import Settings, get_settings
from integrations.bingx_client import BingXClient, BingXClientError
from webhook.dispatcher import get_alert_queue

from .state import (
    BotState,
    export_state_snapshot,
    load_state,
    load_state_snapshot,
    save_state,
    STATE_EXPORT_FILE,
)

LOGGER: Final = logging.getLogger(__name__)

STATE_FILE: Final = Path("bot_state.json")
STATE_SNAPSHOT_FILE: Final = STATE_EXPORT_FILE
MAIN_KEYBOARD: Final = ReplyKeyboardMarkup(
    [
        ["/start", "/stop", "/status"],
        ["/report", "/positions", "/sync"],
    ],
    resize_keyboard=True,
)


def _state_from_context(context: ContextTypes.DEFAULT_TYPE) -> BotState:
    """Return the shared :class:`BotState` instance."""

    state = context.application.bot_data.get("state") if context.application else None
    if isinstance(state, BotState):
        return state
    new_state = BotState()
    if context.application:
        context.application.bot_data["state"] = new_state
    return new_state


def _persist_state(context: ContextTypes.DEFAULT_TYPE) -> None:
    """Persist the current bot state to disk."""

    if not context.application:
        return
    state = context.application.bot_data.get("state")
    state_file = context.application.bot_data.get("state_file", STATE_FILE)
    if isinstance(state, BotState):
        try:
            save_state(Path(state_file), state)
        except Exception:  # pragma: no cover - filesystem issues are logged only
            LOGGER.exception("Failed to persist bot state to %s", state_file)
        else:
            try:
                export_state_snapshot(state)
            except Exception:  # pragma: no cover - filesystem issues are logged only
                LOGGER.exception("Failed to persist state snapshot to %s", STATE_SNAPSHOT_FILE)


def _reschedule_daily_report(context: ContextTypes.DEFAULT_TYPE) -> None:
    """Reschedule the daily report job after a state change."""

    if not context.application:
        return

    settings = _get_settings(context)
    state = context.application.bot_data.get("state")
    if isinstance(state, BotState) and settings:
        _schedule_daily_report(context.application, settings, state)


def _parse_time(value: str) -> time | None:
    """Return a :class:`datetime.time` from ``HH:MM`` strings."""

    try:
        parsed = datetime.strptime(value, "%H:%M")
    except ValueError:
        return None
    return parsed.time()


class CommandUsageError(ValueError):
    """Exception raised when a Telegram command receives invalid arguments."""

    def __init__(self, message: str) -> None:
        super().__init__(message)
        self.message = message


def _normalise_symbol(value: str) -> str:
    """Return an uppercase trading symbol without broker prefixes."""

    text = value.strip().upper()
    if ":" in text:
        text = text.rsplit(":", 1)[-1]
    return text


def _looks_like_symbol(value: str) -> bool:
    """Heuristically decide whether *value* represents a trading symbol."""

    candidate = value.strip().upper()
    if not candidate:
        return False

    has_alpha = any(char.isalpha() for char in candidate)
    has_digit = any(char.isdigit() for char in candidate)

    if ":" in candidate or "-" in candidate:
        return True
    if has_alpha and has_digit:
<<<<<<< HEAD
        return True
    if has_alpha and len(candidate) > 4:
        return True
=======
        return True
    if has_alpha and len(candidate) > 4:
        return True
>>>>>>> e4ee052f
    return False


MARGIN_USAGE = (
    "Nutzung: /margin [Symbol] [Coin] [cross|isolated]\n"
    "Beispiel: /margin BTCUSDT USDT isolated"
)


LEVERAGE_USAGE = (
    "Nutzung: /leverage [Symbol] <Wert> [cross|isolated] [Coin]\n"
    "Beispiel: /leverage BTCUSDT 20 isolated USDT"
)


def _normalise_margin_mode_token(value: str | None) -> str | None:
    """Return ``cross``/``isolated`` for accepted *value* tokens."""

    if not value:
        return None

    lowered = value.strip().lower()
    if not lowered:
        return None
    if lowered.startswith("isol"):
        return "isolated"
    if lowered.startswith("cross"):
        return "cross"
    return None


def _parse_margin_command_args(
    args: Sequence[str],
    *,
    default_mode: str | None = None,
    default_coin: str | None = None,
) -> tuple[str | None, bool, str, str | None]:
<<<<<<< HEAD
    """Return ``(symbol, symbol_provided, margin_mode, margin_coin)`` for /margin."""
=======
    """Return ``(symbol, symbol_provided, margin_mode, margin_coin)`` for /set_margin."""
>>>>>>> e4ee052f

    tokens = [str(arg).strip() for arg in args if str(arg).strip()]
    if not tokens:
        raise CommandUsageError(
            "Bitte gib cross oder isolated an.\n" + MARGIN_USAGE
        )

    allowed_modes = {"cross", "crossed", "isolated", "isol"}
    symbol: str | None = None
    symbol_was_provided = False

    margin_mode = _normalise_margin_mode_token(default_mode)
    margin_coin = (default_coin or "").strip().upper() or None

    working = list(tokens)

    for index, token in enumerate(list(working)):
        lowered = token.lower()
        if lowered in allowed_modes:
            continue
        if _looks_like_symbol(token):
            symbol = _normalise_symbol(token)
            symbol_was_provided = True
            working.pop(index)
            break

    mode_index = next((i for i, token in enumerate(working) if token.lower() in allowed_modes), None)
    if mode_index is not None:
        margin_mode = _normalise_margin_mode_token(working.pop(mode_index))

    if working:
        margin_coin = working.pop(0).upper()

    if working:
        raise CommandUsageError(
            "Zu viele Argumente übergeben.\n" + MARGIN_USAGE
        )

    if margin_mode is None:
        raise CommandUsageError(
            "Bitte gib cross oder isolated an.\n" + MARGIN_USAGE
        )

    return symbol, symbol_was_provided, margin_mode, margin_coin


def _parse_leverage_command_args(
    args: Sequence[str],
    *,
    default_mode: str | None = None,
    default_coin: str | None = None,
) -> tuple[str | None, bool, float, str | None, str]:
<<<<<<< HEAD
    """Return ``(symbol, symbol_provided, leverage, margin_coin, margin_mode)`` for /leverage."""
=======
    """Return ``(symbol, symbol_provided, leverage, margin_coin, margin_mode)`` for /set_leverage."""
>>>>>>> e4ee052f

    tokens = [str(arg).strip() for arg in args if str(arg).strip()]
    if not tokens:
        raise CommandUsageError(
            "Bitte gib einen numerischen Leverage-Wert an.\n" + LEVERAGE_USAGE
        )

    def _parse_leverage(token: str) -> float | None:
        cleaned = token.lower().rstrip("x")
        try:
            return float(cleaned)
        except ValueError:
            return None

    working = list(tokens)
    leverage_index = next((i for i, token in enumerate(working) if _parse_leverage(token) is not None), None)
    if leverage_index is None:
        raise CommandUsageError(
            "Bitte gib einen numerischen Leverage-Wert an.\n" + LEVERAGE_USAGE
        )

    leverage_value = _parse_leverage(working.pop(leverage_index))
    assert leverage_value is not None

    if leverage_value <= 0:
        raise CommandUsageError("Leverage muss größer als 0 sein.\n" + LEVERAGE_USAGE)

    symbol: str | None = None
    symbol_was_provided = False

    allowed_modes = {"cross", "crossed", "isolated", "isol"}
    margin_mode = _normalise_margin_mode_token(default_mode)
    margin_coin = (default_coin or "").strip().upper() or None

    for index, token in enumerate(working):
        lowered = token.lower()
        if lowered in allowed_modes:
            continue
        if _looks_like_symbol(token):
            symbol = _normalise_symbol(token)
            symbol_was_provided = True
            working.pop(index)
            break

    mode_index = next((i for i, token in enumerate(working) if token.lower() in allowed_modes), None)
    if mode_index is not None:
        margin_mode = _normalise_margin_mode_token(working.pop(mode_index))

    if working:
        margin_coin = working.pop(0).upper()

    if working:
        raise CommandUsageError(
            "Zu viele Argumente übergeben.\n" + LEVERAGE_USAGE
        )

    if margin_mode is None:
        raise CommandUsageError(
            "Bitte gib cross oder isolated an.\n" + LEVERAGE_USAGE
        )

    return symbol, symbol_was_provided, leverage_value, margin_coin, margin_mode


def _format_futures_settings_summary(state: BotState) -> str:
    """Return a summary of the stored global futures configuration."""

    lines = ["⚙️ Globale Futures-Einstellungen:"]

    margin_mode = state.normalised_margin_mode()
    margin_coin = state.normalised_margin_asset()
    lines.append(f"• Margin-Modus: {margin_mode}")
    if margin_coin:
        lines.append(f"• Margin-Coin: {margin_coin}")

    leverage_value = state.leverage
    lines.append(f"• Leverage: {leverage_value:g}x")

    lines.append("")
    lines.append(
        "Diese Werte werden für alle Futures-Trades verwendet. Passe sie mit /margin <Modus> oder /leverage <Wert> an."
    )

    return "\n".join(lines)


def _extract_symbol_from_alert(alert: Mapping[str, Any]) -> str | None:
    """Return the trading symbol encoded in a TradingView alert payload."""

    if not isinstance(alert, Mapping):
        return None

    strategy_data = alert.get("strategy")
    strategy = strategy_data if isinstance(strategy_data, Mapping) else {}

    for candidate in (
        alert.get("symbol"),
        alert.get("ticker"),
        alert.get("pair"),
        alert.get("market"),
        strategy.get("market"),
        strategy.get("symbol"),
    ):
        if not candidate:
            continue
        symbol = _normalise_symbol(str(candidate))
        if symbol:
            return symbol
    return None


def _store_last_symbol(application: Application, symbol: str) -> None:
    """Persist the most recent trading symbol for later reuse."""

    trimmed = _normalise_symbol(symbol)
    if not trimmed:
        return

    state = application.bot_data.get("state")
    if not isinstance(state, BotState):
        return

    if state.last_symbol == trimmed:
        return

    state.last_symbol = trimmed

    state_file = Path(application.bot_data.get("state_file", STATE_FILE))
    try:
        save_state(state_file, state)
    except Exception:  # pragma: no cover - filesystem issues are logged only
        LOGGER.exception("Failed to persist updated symbol to %s", state_file)
    else:
        try:
            export_state_snapshot(state)
        except Exception:  # pragma: no cover - filesystem issues are logged only
            LOGGER.exception("Failed to persist state snapshot to %s", STATE_SNAPSHOT_FILE)


def _resolve_symbol_argument(
    context: ContextTypes.DEFAULT_TYPE,
    *,
    allow_state_fallback: bool = False,
) -> tuple[str | None, bool]:
    """Return the symbol argument and whether it originated from user input."""

    if getattr(context, "args", None):
        candidate = str(context.args[0]).strip()
        if candidate:
            return _normalise_symbol(candidate), True

    if not allow_state_fallback:
        return None, False

    state = _state_from_context(context)
    if state.last_symbol:
        return _normalise_symbol(state.last_symbol), False
    return None, False


def _infer_symbol_from_positions(payload: Any) -> str | None:
    """Best-effort extraction of a symbol from a positions payload."""

    if isinstance(payload, Mapping):
        candidate = payload.get("symbol") or payload.get("pair") or payload.get("market")
        if candidate:
            return _normalise_symbol(str(candidate))

    if isinstance(payload, Sequence) and not isinstance(payload, (str, bytes, bytearray)):
        for entry in payload:
            if isinstance(entry, Mapping):
                candidate = entry.get("symbol") or entry.get("pair") or entry.get("market")
                if candidate:
                    return _normalise_symbol(str(candidate))

    return None


def _is_symbol_required_error(error: BingXClientError) -> bool:
    """Return ``True`` if BingX complained about a missing symbol parameter."""

    message = str(error).lower()
    return "symbol" in message and ("required" in message or "empty" in message)


def _schedule_daily_report(application: Application, settings: Settings, state: BotState) -> None:
    """Schedule or cancel the daily report job based on *state*."""

    job_queue = application.job_queue
    if job_queue is None:
        return

    for job in job_queue.get_jobs_by_name("daily-report"):
        job.schedule_removal()

    if not state.daily_report_time or not settings.telegram_chat_id:
        return

    report_time = _parse_time(state.daily_report_time)
    if report_time is None:
        LOGGER.warning("Invalid daily report time configured: %s", state.daily_report_time)
        return

    job_queue.run_daily(
        _send_daily_report,
        time=report_time,
        name="daily-report",
    )


async def _register_bot_commands(application: Application) -> None:
    """Register the default Telegram command list for the bot."""

    commands = [
        BotCommand("start", "Begrüßung & Schnellzugriff"),
        BotCommand("stop", "Autotrade deaktivieren"),
        BotCommand("status", "Aktuellen Status anzeigen"),
        BotCommand("report", "BingX Kontoübersicht"),
        BotCommand("positions", "Offene Positionen anzeigen"),
        BotCommand("margin", "Margin anzeigen oder setzen"),
        BotCommand("leverage", "Leverage anzeigen oder setzen"),
        BotCommand("autotrade", "Autotrade an/aus"),
<<<<<<< HEAD
=======
        BotCommand("set_leverage", "Alias für /leverage"),
        BotCommand("set_margin", "Alias für /margin"),
>>>>>>> e4ee052f
        BotCommand("set_max_trade", "Max. Tradegröße setzen"),
        BotCommand("daily_report", "Daily Report Zeit"),
        BotCommand("sync", "Einstellungen neu laden"),
    ]

    with contextlib.suppress(Exception):
        await application.bot.set_my_commands(commands)


async def _send_daily_report(context: ContextTypes.DEFAULT_TYPE) -> None:
    """Callback executed by the job queue to emit the daily report."""

    settings = _get_settings(context)
    if not settings or not settings.telegram_chat_id:
        return

    if not _bingx_credentials_available(settings):
        LOGGER.info("Skipping daily report because BingX credentials are missing")
        return

    state = _state_from_context(context)

    try:
        balance, positions, margin_data = await _fetch_bingx_snapshot(settings, state)
    except BingXClientError as exc:
        LOGGER.error("Daily report failed: %s", exc)
        with contextlib.suppress(Exception):
            await context.bot.send_message(
                chat_id=settings.telegram_chat_id,
                text=f"❌ Daily report failed: {exc}",
            )
        return

    message = "🗓 Daily Report\n" + _build_report_message(balance, positions, margin_data)
    await context.bot.send_message(chat_id=settings.telegram_chat_id, text=message)


def _get_settings(context: ContextTypes.DEFAULT_TYPE) -> Settings | None:
    """Return the shared ``Settings`` instance stored in the application."""

    settings = context.application.bot_data.get("settings") if context.application else None
    if isinstance(settings, Settings):
        return settings
    return None


def _bingx_credentials_available(settings: Settings | None) -> bool:
    """Return ``True`` when BingX credentials are configured."""

    return bool(settings and settings.bingx_api_key and settings.bingx_api_secret)


def _format_number(value: Any) -> str:
    """Format a numeric value with a small helper to avoid noisy decimals."""

    try:
        number = float(value)
    except (TypeError, ValueError):
        return str(value)

    return f"{number:,.4f}".rstrip("0").rstrip(".")


def _humanize_key(key: str) -> str:
    """Convert API keys to a human readable label."""

    label = re.sub(r"(?<!^)(?=[A-Z])", " ", key.replace("_", " ")).strip()
    titled = label.title()
    return titled.replace("Pnl", "PnL").replace("Usdt", "USDT")


def _format_margin_payload(payload: Any) -> str:
    """Return a human readable string for margin data."""

    if isinstance(payload, Mapping):
        known_keys = (
            "availableMargin",
            "availableBalance",
            "margin",
            "usedMargin",
            "unrealizedPnL",
            "unrealizedProfit",
            "marginRatio",
        )
        lines = ["💰 Margin-Überblick:"]
        added = False
        for key in known_keys:
            if key in payload and payload[key] is not None:
                lines.append(f"• {_humanize_key(key)}: {_format_number(payload[key])}")
                added = True
        if not added:
            for key, value in payload.items():
                lines.append(f"• {_humanize_key(str(key))}: {_format_number(value)}")
        return "\n".join(lines)

    if isinstance(payload, Sequence) and not isinstance(payload, (str, bytes, bytearray)):
        lines = ["💰 Margin-Überblick:"]
        for entry in payload:
            if isinstance(entry, Mapping):
                symbol = entry.get("symbol") or entry.get("currency") or entry.get("asset") or "Unknown"
                available = entry.get("availableMargin") or entry.get("availableBalance")
                used = entry.get("usedMargin") or entry.get("margin")
                ratio = entry.get("marginRatio")
                parts = [symbol]
                if available is not None:
                    parts.append(f"available {_format_number(available)}")
                if used is not None:
                    parts.append(f"used {_format_number(used)}")
                if ratio is not None:
                    parts.append(f"ratio {_format_number(ratio)}")
                lines.append("• " + ", ".join(parts))
            else:
                lines.append(f"• {entry}")
        return "\n".join(lines)

    return "💰 Margin-Überblick: " + str(payload)


def _format_tradingview_alert(alert: Mapping[str, Any]) -> str:
    """Return a readable representation of a TradingView alert."""

    if not isinstance(alert, Mapping):
        return "📢 TradingView Signal\n" + str(alert)

    strategy_data = alert.get("strategy")
    strategy = strategy_data if isinstance(strategy_data, Mapping) else {}

    lines = ["📢 TradingView Signal"]

    message = None
    for key in ("message", "alert", "text", "body", "comment"):
        value = alert.get(key)
        if value:
            message = str(value)
            break
    if not message and strategy:
        for key in ("order_comment", "comment", "strategy"):
            value = strategy.get(key)
            if value:
                message = str(value)
                break

    if message:
        lines.append(message)

    def _coerce_number(value: Any) -> float | None:
        try:
            return float(value)
        except (TypeError, ValueError):
            return None

    symbol = _extract_symbol_from_alert(alert) or ""

    side_raw = (
        alert.get("side")
        or alert.get("signal")
        or alert.get("action")
        or alert.get("direction")
        or strategy.get("order_action")
        or strategy.get("side")
        or ""
    )
    side_value = str(side_raw).strip().lower()
    if side_value in {"buy", "long"}:
        side_display = "🟢 Kauf"
    elif side_value in {"sell", "short"}:
        side_display = "🔴 Verkauf"
    else:
        side_display = None

    price_value = (
        _coerce_number(alert.get("price"))
        or _coerce_number(alert.get("orderPrice"))
        or _coerce_number(strategy.get("order_price"))
    )

    quantity_value = (
        _coerce_number(alert.get("quantity"))
        or _coerce_number(alert.get("qty"))
        or _coerce_number(alert.get("size"))
        or _coerce_number(alert.get("amount"))
        or _coerce_number(alert.get("orderSize"))
        or _coerce_number(strategy.get("order_contracts"))
    )

    timeframe = None
    for key in ("interval", "timeframe", "resolution"):
        value = alert.get(key)
        if value:
            timeframe = str(value)
            break
    if not timeframe and strategy:
        timeframe_candidate = strategy.get("interval") or strategy.get("timeframe")
        if timeframe_candidate:
            timeframe = str(timeframe_candidate)

    extra_lines: list[str] = []
    if symbol:
        extra_lines.append(f"• Paar: {symbol}")
    if side_display:
        extra_lines.append(f"• Richtung: {side_display}")
    if quantity_value is not None:
        extra_lines.append(f"• Menge: {_format_number(quantity_value)}")
    if price_value is not None:
        extra_lines.append(f"• Preis: {_format_number(price_value)}")
    if timeframe:
        extra_lines.append(f"• Timeframe: {timeframe}")

    if extra_lines:
        if message:
            lines.append("")
        lines.extend(extra_lines)

    if len(lines) == 1:
        formatted = json.dumps(alert, indent=2, sort_keys=True, default=str)
        lines.append(formatted)

    return "\n".join(lines)


def _format_positions_payload(payload: Any) -> str:
    """Return a human readable string for open positions."""

    if isinstance(payload, Sequence) and not isinstance(payload, (str, bytes, bytearray)):
        lines = []
        for entry in payload:
            if isinstance(entry, Mapping):
                symbol = entry.get("symbol") or entry.get("pair") or "Unknown"
                side = entry.get("side") or entry.get("positionSide") or entry.get("direction")
                size = entry.get("positionSize") or entry.get("size") or entry.get("quantity")
                leverage = entry.get("leverage")
                pnl = entry.get("unrealizedPnL") or entry.get("unrealizedProfit")

                parts = [symbol]
                if side:
                    parts.append(str(side))
                if size is not None:
                    parts.append(f"size {_format_number(size)}")
                if leverage is not None:
                    parts.append(f"{_format_number(leverage)}x")
                if pnl is not None:
                    parts.append(f"PnL {_format_number(pnl)}")

                lines.append("• " + ", ".join(parts))
            else:
                lines.append(f"• {entry}")
        if not lines:
            return "📈 Keine offenen Futures-Positionen gefunden."
        return "📈 Offene Futures-Positionen:\n" + "\n".join(lines)

    if isinstance(payload, Mapping):
        return "📈 Offene Futures-Positionen:\n" + "\n".join(
            f"• {_humanize_key(str(key))}: {_format_number(value)}" for key, value in payload.items()
        )

    return "📈 Offene Futures-Positionen: " + str(payload)


async def _fetch_bingx_snapshot(
    settings: Settings, state: BotState | None = None
) -> tuple[Any, Any, Any]:
    """Return balance, positions and margin information from BingX."""

    preferred_symbol = _normalise_symbol(state.last_symbol) if state and state.last_symbol else None

    async with BingXClient(
        api_key=settings.bingx_api_key or "",
        api_secret=settings.bingx_api_secret or "",
        base_url=settings.bingx_base_url,
    ) as client:
        balance = await client.get_account_balance()
        positions = await client.get_open_positions()

        margin: Any | None = None
        try:
            margin = await client.get_margin_summary(symbol=preferred_symbol)
        except BingXClientError as exc:
            if preferred_symbol is None and _is_symbol_required_error(exc):
                inferred_symbol = _infer_symbol_from_positions(positions)
                if inferred_symbol:
                    try:
                        margin = await client.get_margin_summary(symbol=inferred_symbol)
                    except BingXClientError as retry_exc:
                        LOGGER.warning("Retrying margin lookup for %s failed: %s", inferred_symbol, retry_exc)
                else:
                    LOGGER.warning("Margin endpoint requires a symbol but none could be inferred from positions.")
            elif "100400" in str(exc).lower() and "api" in str(exc).lower():
                LOGGER.warning("Margin endpoint not available on this BingX account: %s", exc)
            else:
                raise

    return balance, positions, margin


def _build_report_message(balance: Any, positions: Any, margin: Any) -> str:
    """Return a formatted multi-section report string."""

    lines: list[str] = ["📊 BingX Futures Report"]

    account_lines: list[str] = []
    if isinstance(balance, Mapping):
        equity = balance.get("equity") or balance.get("totalEquity") or balance.get("balance")
        available = balance.get("availableMargin") or balance.get("availableBalance")
        pnl = balance.get("unrealizedPnL") or balance.get("unrealizedProfit")
        currency = balance.get("currency") or balance.get("asset")

        if equity is not None:
            label = f"• Equity: {_format_number(equity)}"
            if currency:
                label += f" {currency}"
            account_lines.append(label)
        if available is not None:
            account_lines.append(f"• Frei verfügbar: {_format_number(available)}")
        if pnl is not None:
            account_lines.append(f"• Unrealized PnL: {_format_number(pnl)}")

        if not account_lines:
            for key, value in balance.items():
                account_lines.append(f"• {key}: {_format_number(value)}")
    elif balance is not None:
        account_lines.append(f"• Balance: {balance}")
<<<<<<< HEAD

    if account_lines:
        lines.append("")
        lines.append("💼 Kontostand")
        lines.extend(account_lines)

=======

    if account_lines:
        lines.append("")
        lines.append("💼 Kontostand")
        lines.extend(account_lines)

>>>>>>> e4ee052f
    positions_block = _format_positions_payload(positions)
    if positions_block:
        lines.append("")
        lines.append(positions_block)

    if margin is not None:
        margin_block = _format_margin_payload(margin)
        if margin_block:
            lines.append("")
            lines.append(margin_block)

    return "\n".join(line for line in lines if line)


async def status(update: Update, context: ContextTypes.DEFAULT_TYPE) -> None:
    """Reply with a simple status message."""

    if not update.message:
        return

    state = _state_from_context(context)
    autotrade = "🟢 aktiviert" if state.autotrade_enabled else "🔴 deaktiviert"
    margin_mode = state.normalised_margin_mode()
    margin_coin = state.normalised_margin_asset()
    margin_summary = (
        f"{margin_mode} ({margin_coin})" if margin_coin else margin_mode
    )
    leverage = f"{state.leverage:g}x"
    max_trade = (
        f"{_format_number(state.max_trade_size)}" if state.max_trade_size is not None else "nicht gesetzt"
    )
    daily_report = state.daily_report_time or "deaktiviert"

    await update.message.reply_text(
        "\n".join(
            [
                "✅ Bot läuft und ist erreichbar.",
                f"• Autotrade: {autotrade}",
                f"• Margin: {margin_summary}",
                f"• Leverage: {leverage}",
                f"• Max. Trade-Größe: {max_trade}",
                f"• Daily Report: {daily_report}",
                "Nutze /help für alle Befehle.",
            ]
        ),
        reply_markup=MAIN_KEYBOARD,
    )


async def help_command(update: Update, context: ContextTypes.DEFAULT_TYPE) -> None:
    """Provide helpful information to the user."""

    if not update.message:
        return

    await update.message.reply_text(
        "Verfügbare Befehle:\n"
        "/start - Begrüßung und Schnellzugriff.\n"
        "/stop - Autotrade deaktivieren.\n"
        "/status - Aktuellen Bot-Status anzeigen.\n"
        "/report - Kontoübersicht von BingX.\n"
        "/positions - Offene Positionen anzeigen.\n"
        "/margin [Symbol] <cross|isolated> [Coin] - Margin anzeigen oder setzen.\n"
        "/leverage [Symbol] <Wert> [Coin] - Leverage anzeigen oder setzen.\n"
        "/autotrade on|off - Autotrade schalten.\n"
        "/set_max_trade <Wert> - Maximale Positionsgröße festlegen.\n"
        "/daily_report <HH:MM|off> - Uhrzeit des Daily Reports setzen.\n"
        "/sync - Einstellungen neu laden."
    )


async def start(update: Update, context: ContextTypes.DEFAULT_TYPE) -> None:
    """Send a welcome message and show the quick access keyboard."""

    if not update.message:
        return

    state = _state_from_context(context)
    welcome_lines = [
        "🚀 Willkommen bei TVTelegramBingX!",
        "Dieser Bot verbindet TradingView Signale mit BingX.",
        "Nutze das Schnellmenü oder /help für Details.",
        f"Autotrade ist derzeit {'aktiviert' if state.autotrade_enabled else 'deaktiviert'}.",
    ]

    await update.message.reply_text("\n".join(welcome_lines), reply_markup=MAIN_KEYBOARD)


async def stop(update: Update, context: ContextTypes.DEFAULT_TYPE) -> None:
    """Disable autotrading via shortcut command."""

    if not update.message:
        return

    state = _state_from_context(context)
    if state.autotrade_enabled:
        state.autotrade_enabled = False
        _persist_state(context)
        message = "⏹ Autotrade wurde deaktiviert."
    else:
        message = "Autotrade war bereits deaktiviert."

    await update.message.reply_text(message, reply_markup=MAIN_KEYBOARD)


async def report(update: Update, context: ContextTypes.DEFAULT_TYPE) -> None:
    """Return an overview of the current BingX account status."""

    if not update.message:
        return

    settings = _get_settings(context)
    if not _bingx_credentials_available(settings):
        await update.message.reply_text(
            "⚠️ BingX API credentials are not configured. Set BINGX_API_KEY and BINGX_API_SECRET to enable reports."
        )
        return

    assert settings  # mypy reassurance

    state = _state_from_context(context)

    try:
        balance, positions, margin_data = await _fetch_bingx_snapshot(settings, state)
    except BingXClientError as exc:
        await update.message.reply_text(f"❌ Failed to contact BingX: {exc}")
        return

    await update.message.reply_text(_build_report_message(balance, positions, margin_data))


async def positions(update: Update, context: ContextTypes.DEFAULT_TYPE) -> None:
    """Return currently open positions from BingX."""

    if not update.message:
        return

    settings = _get_settings(context)
    if not _bingx_credentials_available(settings):
        await update.message.reply_text(
            "⚠️ BingX API credentials are not configured. Set BINGX_API_KEY and BINGX_API_SECRET to enable this command."
        )
        return

    assert settings

    try:
        async with BingXClient(
            api_key=settings.bingx_api_key or "",
            api_secret=settings.bingx_api_secret or "",
            base_url=settings.bingx_base_url,
        ) as client:
            data = await client.get_open_positions()
    except BingXClientError as exc:
        await update.message.reply_text(f"❌ Failed to fetch positions: {exc}")
        return

    await update.message.reply_text(_format_positions_payload(data))


async def margin(update: Update, context: ContextTypes.DEFAULT_TYPE) -> None:
    """Return margin information from BingX."""

    if not update.message:
        return

    state = _state_from_context(context)

    args = context.args or []
    symbol_override: str | None = None

    if args:
        try:
            parsed = _parse_margin_command_args(
                args,
                default_mode=state.margin_mode,
                default_coin=state.margin_asset,
            )
        except CommandUsageError as exc:
            first_arg = args[0] if args else ""
            if len(args) > 1 or not _looks_like_symbol(first_arg) or _normalise_margin_mode_token(first_arg):
                await update.message.reply_text(exc.message)
                return
            symbol_override = _normalise_symbol(first_arg)
        else:
            await _apply_margin_update(update, context, parsed)
            return
    else:
        await update.message.reply_text(_format_futures_settings_summary(state))
        return

    settings = _get_settings(context)
    if not _bingx_credentials_available(settings):
        await update.message.reply_text(
            "⚠️ BingX API credentials are not configured. Set BINGX_API_KEY and BINGX_API_SECRET to enable this command."
        )
        return

    assert settings

    if symbol_override is not None:
        symbol = symbol_override
        provided = True
    else:
        symbol, provided = _resolve_symbol_argument(context)

    try:
        async with BingXClient(
            api_key=settings.bingx_api_key or "",
            api_secret=settings.bingx_api_secret or "",
            base_url=settings.bingx_base_url,
        ) as client:
            try:
                data = await client.get_margin_summary(symbol=symbol)
            except BingXClientError as exc:
                message = str(exc).lower()
                if symbol is None and _is_symbol_required_error(exc):
                    positions = await client.get_open_positions()
                    inferred = _infer_symbol_from_positions(positions)
                    if inferred:
                        symbol = inferred
                        data = await client.get_margin_summary(symbol=inferred)
                    else:
                        await update.message.reply_text(
                            "⚠️ Die BingX API verlangt ein Symbol. Beispiel: /margin BTCUSDT",
                        )
                        return
                elif "100400" in message and "api" in message and "not exist" in message:
                    await update.message.reply_text(
                        "⚠️ Diese Margin-API ist für dein BingX-Konto nicht verfügbar.",
                    )
                    return
                else:
                    await update.message.reply_text(f"❌ Failed to fetch margin information: {exc}")
                    return
    except BingXClientError as exc:
        await update.message.reply_text(f"❌ Failed to fetch margin information: {exc}")
        return

    if symbol and (provided or state.last_symbol != symbol):
        state.last_symbol = symbol
        _persist_state(context)

    message = _format_margin_payload(data)
    if symbol and symbol not in message:
        message += f"\n(Symbol: {symbol})"

    await update.message.reply_text(message)


async def leverage(update: Update, context: ContextTypes.DEFAULT_TYPE) -> None:
    """Return leverage information for the account's open positions."""

    if not update.message:
        return

    state = _state_from_context(context)

    args = context.args or []
    symbol_override: str | None = None

    if args:
        try:
            parsed = _parse_leverage_command_args(
                args,
                default_mode=state.margin_mode,
                default_coin=state.margin_asset,
            )
        except CommandUsageError as exc:
            first_arg = args[0] if args else ""
            if len(args) > 1 or not _looks_like_symbol(first_arg) or _normalise_margin_mode_token(first_arg):
                await update.message.reply_text(exc.message)
                return
            symbol_override = _normalise_symbol(first_arg)
        else:
            await _apply_leverage_update(update, context, parsed)
            return
    else:
        await update.message.reply_text(_format_futures_settings_summary(state))
        return

    settings = _get_settings(context)
    if not _bingx_credentials_available(settings):
        await update.message.reply_text(
            "⚠️ BingX API credentials are not configured. Set BINGX_API_KEY and BINGX_API_SECRET to enable this command."
        )
        return

    assert settings

    if symbol_override is not None:
        symbol = symbol_override
        provided = True
    else:
        symbol, provided = _resolve_symbol_argument(context)

    try:
        async with BingXClient(
            api_key=settings.bingx_api_key or "",
            api_secret=settings.bingx_api_secret or "",
            base_url=settings.bingx_base_url,
        ) as client:
            positions: Any | None = None
            try:
                leverage_data = await client.get_leverage_settings(symbol=symbol)
            except BingXClientError as exc:
                if symbol is None and _is_symbol_required_error(exc):
                    positions = await client.get_open_positions()
                    inferred = _infer_symbol_from_positions(positions)
                    if inferred:
                        symbol = inferred
                        leverage_data = await client.get_leverage_settings(symbol=inferred)
                    else:
                        await update.message.reply_text(
                            "⚠️ Die BingX API verlangt ein Symbol. Beispiel: /leverage BTCUSDT",
                        )
                        return
                else:
                    await update.message.reply_text(f"❌ Failed to fetch leverage information: {exc}")
                    return

            if positions is None:
                positions = await client.get_open_positions(symbol=symbol)
    except BingXClientError as exc:
        await update.message.reply_text(f"❌ Failed to fetch leverage information: {exc}")
        return

    if symbol and (provided or state.last_symbol != symbol):
        state.last_symbol = symbol
        _persist_state(context)

    header = "📈 Leverage overview"
    if symbol:
        header += f" ({symbol})"
    header += ":"

    message_lines = [header]

    if isinstance(leverage_data, Mapping):
        for key, value in leverage_data.items():
            message_lines.append(f"• {key}: {_format_number(value)}")
    elif isinstance(leverage_data, Sequence):
        for entry in leverage_data:
            if isinstance(entry, Mapping):
                symbol = entry.get("symbol") or entry.get("pair") or "Unknown"
                leverage = entry.get("leverage") or entry.get("maxLeverage")
                message_lines.append(f"• {symbol}: {_format_number(leverage)}x")
            else:
                message_lines.append(f"• {entry}")
    elif leverage_data is not None:
        message_lines.append(f"• {leverage_data}")

    if message_lines and len(message_lines) == 1:
        message_lines.append("• No leverage data returned by the API.")

    if positions:
        message_lines.append("")
        message_lines.append(_format_positions_payload(positions))

    await update.message.reply_text("\n".join(message_lines))


async def autotrade(update: Update, context: ContextTypes.DEFAULT_TYPE) -> None:
    """Toggle autotrading on or off."""

    if not update.message:
        return

    state = _state_from_context(context)
    if not context.args:
        status = "aktiviert" if state.autotrade_enabled else "deaktiviert"
        await update.message.reply_text(f"Autotrade ist aktuell {status}.")
        return

    command = context.args[0].strip().lower()
    if command in {"on", "an", "start"}:
        if state.autotrade_enabled:
            message = "Autotrade war bereits aktiviert."
        else:
            state.autotrade_enabled = True
            _persist_state(context)
            message = "🟢 Autotrade wurde aktiviert."
    elif command in {"off", "aus", "stop"}:
        if state.autotrade_enabled:
            state.autotrade_enabled = False
            _persist_state(context)
            message = "🔴 Autotrade wurde deaktiviert."
        else:
            message = "Autotrade war bereits deaktiviert."
    else:
        message = "Bitte verwende /autotrade on oder /autotrade off."

    await update.message.reply_text(message)


async def _apply_leverage_update(
    update: Update,
    context: ContextTypes.DEFAULT_TYPE,
    parsed_args: tuple[str | None, bool, float, str | None, str],
) -> None:
    symbol, symbol_was_provided, leverage_value, margin_coin, margin_mode = parsed_args

    state = _state_from_context(context)
    state.leverage = leverage_value
    if margin_mode:
        state.margin_mode = margin_mode
    if margin_coin:
        state.margin_asset = margin_coin
    if symbol and symbol_was_provided:
        state.last_symbol = symbol

    _persist_state(context)

    responses = [f"Leverage auf {leverage_value:g}x gesetzt."]
    if margin_mode:
        responses.append(f"Margin-Modus auf {state.normalised_margin_mode()} gesetzt.")
    if margin_coin:
        responses.append(f"Margin-Coin auf {state.normalised_margin_asset()} gesetzt.")

    settings = _get_settings(context)
    symbol_for_api = symbol if symbol_was_provided else None

    if symbol_for_api and _bingx_credentials_available(settings):
        assert settings
        try:
            async with BingXClient(
                api_key=settings.bingx_api_key or "",
                api_secret=settings.bingx_api_secret or "",
                base_url=settings.bingx_base_url,
            ) as client:
                await client.set_leverage(
                    symbol=symbol_for_api,
                    leverage=leverage_value,
                    margin_mode=state.normalised_margin_mode(),
                    margin_coin=state.normalised_margin_asset(),
                )
        except BingXClientError as exc:
            responses.append(f"⚠️ BingX Leverage konnte nicht gesetzt werden: {exc}")
        else:
            responses.append(f"✅ BingX Leverage für {symbol_for_api} aktualisiert.")
    elif symbol_for_api is None:
        responses.append(
            "ℹ️ Einstellung lokal gespeichert. Verwende /leverage <Symbol> <Wert> [Modus] [Coin], um BingX zu aktualisieren."
        )
    elif not _bingx_credentials_available(settings):
        responses.append("⚠️ BingX API Zugangsdaten fehlen – Einstellungen wurden lokal gespeichert.")

    await update.message.reply_text("\n".join(responses))


<<<<<<< HEAD
async def _apply_margin_update(
    update: Update,
    context: ContextTypes.DEFAULT_TYPE,
    parsed_args: tuple[str | None, bool, str, str | None],
) -> None:
    symbol, symbol_was_provided, margin_mode, margin_coin = parsed_args
=======
async def set_leverage(update: Update, context: ContextTypes.DEFAULT_TYPE) -> None:
    """Configure the leverage value used for autotrade orders."""

    if not update.message:
        return

    state = _state_from_context(context)

    try:
        parsed = _parse_leverage_command_args(
            context.args or [],
            default_mode=state.margin_mode,
            default_coin=state.margin_asset,
        )
    except CommandUsageError as exc:
        await update.message.reply_text(exc.message)
        return
>>>>>>> e4ee052f

    await _apply_leverage_update(update, context, parsed)


async def _apply_margin_update(
    update: Update,
    context: ContextTypes.DEFAULT_TYPE,
    parsed_args: tuple[str | None, bool, str, str | None],
) -> None:
    symbol, symbol_was_provided, margin_mode, margin_coin = parsed_args

    state = _state_from_context(context)
    state.margin_mode = margin_mode
    if margin_coin:
        state.margin_asset = margin_coin
    if symbol and symbol_was_provided:
        state.last_symbol = symbol

    _persist_state(context)

    responses = [f"Margin-Modus auf {state.normalised_margin_mode()} gesetzt."]
    if margin_coin:
        responses.append(f"Margin-Coin auf {state.normalised_margin_asset()} gesetzt.")

    settings = _get_settings(context)
    symbol_for_api = symbol if symbol_was_provided else None

    if symbol_for_api and _bingx_credentials_available(settings):
        assert settings  # for type-checkers
        try:
            async with BingXClient(
                api_key=settings.bingx_api_key or "",
                api_secret=settings.bingx_api_secret or "",
                base_url=settings.bingx_base_url,
            ) as client:
                await client.set_margin_type(
                    symbol=symbol_for_api,
                    margin_mode=state.normalised_margin_mode(),
                    margin_coin=state.normalised_margin_asset(),
                )
        except BingXClientError as exc:
            responses.append(f"⚠️ BingX Margin konnte nicht gesetzt werden: {exc}")
        else:
            responses.append(f"✅ BingX Margin für {symbol_for_api} aktualisiert.")
    elif symbol_for_api is None:
        responses.append(
            "ℹ️ Einstellung lokal gespeichert. Verwende /margin <Symbol> [Coin] <Modus>, um BingX zu aktualisieren."
        )
    elif not _bingx_credentials_available(settings):
        responses.append("⚠️ BingX API Zugangsdaten fehlen – Einstellungen wurden lokal gespeichert.")

    await update.message.reply_text("\n".join(responses))


async def set_margin(update: Update, context: ContextTypes.DEFAULT_TYPE) -> None:
    """Configure the margin mode used for autotrade orders."""

    if not update.message:
        return

    state = _state_from_context(context)

    try:
        parsed = _parse_margin_command_args(
            context.args or [],
            default_mode=state.margin_mode,
            default_coin=state.margin_asset,
        )
    except CommandUsageError as exc:
        await update.message.reply_text(exc.message)
        return

    await _apply_margin_update(update, context, parsed)


async def set_max_trade(update: Update, context: ContextTypes.DEFAULT_TYPE) -> None:
    """Configure the maximum order size used during autotrade."""

    if not update.message:
        return

    if not context.args:
        await update.message.reply_text(
            "Bitte gib eine Positionsgröße an. Beispiel: /set_max_trade 50 (für 50 Kontrakte)"
        )
        return

    value_raw = context.args[0]
    if value_raw.lower() in {"off", "none", "0"}:
        state = _state_from_context(context)
        state.max_trade_size = None
        _persist_state(context)
        await update.message.reply_text("Maximale Trade-Größe entfernt.")
        return

    try:
        value = float(value_raw)
    except ValueError:
        await update.message.reply_text("Ungültige Zahl. Beispiel: /set_max_trade 25")
        return

    if value <= 0:
        await update.message.reply_text("Der Wert muss größer als 0 sein.")
        return

    state = _state_from_context(context)
    state.max_trade_size = value
    _persist_state(context)
    await update.message.reply_text(f"Maximale Trade-Größe auf {_format_number(value)} gesetzt.")


async def daily_report(update: Update, context: ContextTypes.DEFAULT_TYPE) -> None:
    """Configure the time for the automated daily report."""

    if not update.message:
        return

    state = _state_from_context(context)

    if not context.args:
        current = state.daily_report_time or "ausgeschaltet"
        await update.message.reply_text(f"Aktuelle Einstellung: {current}")
        return

    argument = context.args[0].strip().lower()
    if argument in {"off", "aus", "none"}:
        state.daily_report_time = None
        _persist_state(context)
        _reschedule_daily_report(context)
        await update.message.reply_text("Daily Report deaktiviert.")
        return

    parsed = _parse_time(argument)
    if parsed is None:
        await update.message.reply_text("Ungültige Uhrzeit. Bitte HH:MM im 24h-Format verwenden.")
        return

    state.daily_report_time = argument
    _persist_state(context)
    _reschedule_daily_report(context)
    await update.message.reply_text(f"Daily Report Uhrzeit auf {argument} gesetzt.")


async def sync(update: Update, context: ContextTypes.DEFAULT_TYPE) -> None:
    """Reload the persisted state from disk."""

    if not update.message or not context.application:
        return

    state_file = Path(context.application.bot_data.get("state_file", STATE_FILE))
    state = load_state(state_file)
    context.application.bot_data["state"] = state
    try:
        export_state_snapshot(state)
    except Exception:  # pragma: no cover - filesystem issues are logged only
        LOGGER.exception("Failed to persist state snapshot to %s", STATE_SNAPSHOT_FILE)
    _reschedule_daily_report(context)
    await update.message.reply_text("Einstellungen wurden neu geladen.")


def _bool_from_value(value: Any) -> bool | None:
    """Best-effort conversion of different payload values into booleans."""

    if isinstance(value, bool):
        return value
    if isinstance(value, (int, float)):
        return bool(value)
    if isinstance(value, str):
        lowered = value.strip().lower()
        if lowered in {"true", "1", "yes", "on"}:
            return True
        if lowered in {"false", "0", "no", "off"}:
            return False
    return None


def _prepare_autotrade_order(
    alert: Mapping[str, Any],
    state: BotState,
    snapshot: Mapping[str, Any] | None = None,
) -> tuple[dict[str, Any] | None, str | None]:
    """Return the BingX order payload for an alert or a failure reason."""

    symbol = _extract_symbol_from_alert(alert) or ""
    if not symbol:
        return None, "⚠️ Autotrade übersprungen: Kein Symbol im Signal gefunden."

    side_raw = (
        alert.get("side")
        or alert.get("signal")
        or alert.get("action")
        or alert.get("direction")
        or ""
    )
    side_value = str(side_raw).strip().lower()
    if side_value in {"buy", "long"}:
        side = "BUY"
    elif side_value in {"sell", "short"}:
        side = "SELL"
    else:
        return None, "⚠️ Autotrade übersprungen: Kein Kauf/Verkauf-Signal erkannt."

    quantity_raw = (
        alert.get("quantity")
        or alert.get("qty")
        or alert.get("size")
        or alert.get("positionSize")
        or alert.get("amount")
        or alert.get("orderSize")
    )

    if quantity_raw is None:
        if state.max_trade_size is None:
            return None, "⚠️ Autotrade übersprungen: Keine Positionsgröße angegeben und kein Limit gesetzt."
        quantity_value = state.max_trade_size
    else:
        try:
            quantity_value = float(quantity_raw)
        except (TypeError, ValueError):
            return None, "⚠️ Autotrade übersprungen: Positionsgröße konnte nicht interpretiert werden."

    if quantity_value <= 0:
        return None, "⚠️ Autotrade übersprungen: Positionsgröße muss größer als 0 sein."

    if state.max_trade_size is not None and quantity_value > state.max_trade_size:
        quantity_value = state.max_trade_size

    price_raw = alert.get("orderPrice") or alert.get("price")
    price_value: float | None
    if price_raw is None:
        price_value = None
    else:
        try:
            price_value = float(price_raw)
        except (TypeError, ValueError):
            price_value = None

    order_type = str(alert.get("orderType") or alert.get("type") or "MARKET").upper()

    reduce_only = _bool_from_value(
        alert.get("reduceOnly")
        or alert.get("reduce_only")
        or alert.get("closePosition")
    )

    client_order_id_raw = (
        alert.get("clientOrderId")
        or alert.get("client_id")
        or alert.get("id")
    )
    client_order_id = str(client_order_id_raw).strip() if client_order_id_raw else None

    payload: dict[str, Any] = {
        "symbol": symbol,
        "side": side,
        "quantity": quantity_value,
        "order_type": order_type,
        "margin_mode": state.normalised_margin_mode(),
        "leverage": state.leverage,
        "margin_coin": state.normalised_margin_asset(),
    }

    if snapshot:
        margin_mode_override = snapshot.get("margin_mode") or snapshot.get("marginType")
        if isinstance(margin_mode_override, str) and margin_mode_override.strip():
            mode_token = margin_mode_override.strip().lower()
            if mode_token.startswith("isol"):
                payload["margin_mode"] = "ISOLATED"
            elif mode_token.startswith("cross"):
                payload["margin_mode"] = "CROSSED"
            else:
                payload["margin_mode"] = margin_mode_override.strip().upper()

        margin_coin_override = (
            snapshot.get("margin_coin")
            or snapshot.get("marginCoin")
            or snapshot.get("margin_asset")
            or snapshot.get("marginAsset")
        )
        if isinstance(margin_coin_override, str) and margin_coin_override.strip():
            payload["margin_coin"] = margin_coin_override.strip().upper()

        leverage_override = snapshot.get("leverage")
        try:
            leverage_value = float(leverage_override)
        except (TypeError, ValueError):
            leverage_value = None
        if leverage_value is not None and leverage_value > 0:
            payload["leverage"] = leverage_value

    if price_value is not None and order_type != "MARKET":
        payload["price"] = price_value
    if reduce_only is not None:
        payload["reduce_only"] = reduce_only
    if client_order_id:
        payload["client_order_id"] = client_order_id

    return payload, None


def _format_autotrade_confirmation(order: Mapping[str, Any], response: Any) -> str:
    """Return a user-facing confirmation message for executed autotrades."""

    lines = ["🤖 Autotrade ausgeführt:"]
    lines.append(
        "• "
        + " ".join(
            [
                str(order.get("side", "")),
                str(order.get("symbol", "")),
                f"{_format_number(order.get('quantity', 0))}",
            ]
        )
    )
    leverage = order.get("leverage")
    price = order.get("price")
    extra_parts = [order.get("order_type", "MARKET")] if order.get("order_type") else []
    if price is not None:
        extra_parts.append(f"Preis {_format_number(price)}")
    if leverage:
        extra_parts.append(f"Leverage {_format_number(leverage)}x")
    margin_coin = order.get("margin_coin")
    if margin_coin:
        extra_parts.append(f"Margin {margin_coin}")
    if extra_parts:
        lines.append("• " + " | ".join(extra_parts))

    if isinstance(response, Mapping):
        order_id = response.get("orderId") or response.get("order_id") or response.get("id")
        status = response.get("status") or response.get("orderStatus")
        if order_id:
            lines.append(f"• Order ID: {order_id}")
        if status:
            lines.append(f"• Status: {status}")

    return "\n".join(lines)


async def _execute_autotrade(
    application: Application, settings: Settings, alert: Mapping[str, Any]
) -> None:
    """Forward TradingView alerts as orders to BingX when enabled."""

    state = application.bot_data.get("state")
    if not isinstance(state, BotState) or not state.autotrade_enabled:
        return

    snapshot = load_state_snapshot()
    order_payload, error_message = _prepare_autotrade_order(alert, state, snapshot)
    if error_message:
        if settings.telegram_chat_id:
            with contextlib.suppress(Exception):
                await application.bot.send_message(chat_id=settings.telegram_chat_id, text=error_message)
        LOGGER.info(error_message)
        return

    assert order_payload is not None

    try:
        async with BingXClient(
            api_key=settings.bingx_api_key or "",
            api_secret=settings.bingx_api_secret or "",
            base_url=settings.bingx_base_url,
        ) as client:
            response = await client.place_order(
                symbol=order_payload["symbol"],
                side=order_payload["side"],
                quantity=order_payload["quantity"],
                order_type=order_payload.get("order_type", "MARKET"),
                price=order_payload.get("price"),
                margin_mode=order_payload.get("margin_mode"),
                margin_coin=order_payload.get("margin_coin"),
                leverage=order_payload.get("leverage"),
                reduce_only=order_payload.get("reduce_only"),
                client_order_id=order_payload.get("client_order_id"),
            )
    except BingXClientError as exc:
        LOGGER.error("Autotrade order failed: %s", exc)
        if settings.telegram_chat_id:
            with contextlib.suppress(Exception):
                await application.bot.send_message(
                    chat_id=settings.telegram_chat_id,
                    text=f"❌ Autotrade fehlgeschlagen: {exc}",
                )
        return

    if settings.telegram_chat_id:
        confirmation = _format_autotrade_confirmation(order_payload, response)
        with contextlib.suppress(Exception):
            await application.bot.send_message(chat_id=settings.telegram_chat_id, text=confirmation)
async def _consume_tradingview_alerts(application: Application, settings: Settings) -> None:
    """Continuously consume TradingView alerts and forward them to Telegram."""

    queue = get_alert_queue()
    history = application.bot_data.setdefault("tradingview_alerts", deque(maxlen=20))
    assert isinstance(history, deque)

    while True:
        alert = await queue.get()
        try:
            if not isinstance(alert, Mapping):
                LOGGER.info("Received TradingView alert without mapping payload: %s", alert)
                continue

            history.append(alert)
            LOGGER.info("Stored TradingView alert for bot handlers")

            symbol = _extract_symbol_from_alert(alert)
            if symbol:
                _store_last_symbol(application, symbol)

            if settings.telegram_chat_id:
                try:
                    await application.bot.send_message(
                        chat_id=settings.telegram_chat_id,
                        text=_format_tradingview_alert(alert),
                    )
                except Exception:  # pragma: no cover - network/Telegram errors
                    LOGGER.exception("Failed to send TradingView alert to Telegram chat %s", settings.telegram_chat_id)

            if _bingx_credentials_available(settings):
                await _execute_autotrade(application, settings, alert)
        finally:
            queue.task_done()


def _build_application(settings: Settings) -> Application:
    """Create and configure the Telegram application."""

    application = ApplicationBuilder().token(settings.telegram_bot_token).build()

    state = load_state(STATE_FILE)
    try:
        export_state_snapshot(state)
    except Exception:  # pragma: no cover - filesystem issues are logged only
        LOGGER.exception("Failed to persist state snapshot to %s", STATE_SNAPSHOT_FILE)
    application.bot_data["state"] = state
    application.bot_data["state_file"] = STATE_FILE

    application.add_handler(CommandHandler("start", start))
    application.add_handler(CommandHandler("stop", stop))
    application.add_handler(CommandHandler("status", status))
    application.add_handler(CommandHandler("help", help_command))
    application.add_handler(CommandHandler("report", report))
    application.add_handler(CommandHandler("positions", positions))
    application.add_handler(CommandHandler("margin", margin))
    application.add_handler(CommandHandler("leverage", leverage))
    application.add_handler(CommandHandler("autotrade", autotrade))
    application.add_handler(CommandHandler("set_max_trade", set_max_trade))
    application.add_handler(CommandHandler("daily_report", daily_report))
    application.add_handler(CommandHandler("sync", sync))
    application.add_handler(CommandHandler("status_table", report))
    application.bot_data["settings"] = settings

    return application


async def _maybe_await(result: Any | Awaitable[Any] | None) -> Any | None:
    """Await *result* if it is awaitable and return the resolved value."""

    if inspect.isawaitable(result):
        return await result
    return result


async def _start_polling(application: Application) -> Callable[[], Awaitable[None]]:
    """Start polling using the best available API and return a stopper."""

    async def _noop() -> None:
        return None

    start_polling = getattr(application, "start_polling", None)
    if callable(start_polling):
        await _maybe_await(start_polling())

        stop_polling = getattr(application, "stop_polling", None)
        if callable(stop_polling):
            async def _stop_polling() -> None:
                await _maybe_await(stop_polling())

            return _stop_polling

        return _noop

    updater = getattr(application, "updater", None)
    if updater is not None:
        start_polling = getattr(updater, "start_polling", None)
        if callable(start_polling):
            await _maybe_await(start_polling())

            stop_polling = getattr(updater, "stop", None) or getattr(updater, "stop_polling", None)
            if callable(stop_polling):
                async def _stop_updater() -> None:
                    await _maybe_await(stop_polling())

                return _stop_updater

            return _noop

    run_polling = getattr(application, "run_polling", None)
    if callable(run_polling):
        result = run_polling()
        if inspect.isawaitable(result):
            await result
            return _noop

        raise RuntimeError(
            "telegram Application.run_polling() is not awaitable; "
            "unable to integrate with the async service loop."
        )

    raise RuntimeError("telegram Application does not expose a polling API")


async def run_bot(settings: Settings | None = None) -> None:
    """Run the Telegram bot until it is stopped."""

    settings = settings or get_settings()
    LOGGER.info("Starting Telegram bot polling loop")

    application = _build_application(settings)

    async with application:
        consumer_task: asyncio.Task[None] | None = None
        stop_polling: Callable[[], Awaitable[None]] | None = None

        try:
            await _maybe_await(application.start())

            await _register_bot_commands(application)

            state = application.bot_data.get("state")
            if isinstance(state, BotState):
                _schedule_daily_report(application, settings, state)

            if settings.tradingview_webhook_enabled:
                consumer_task = asyncio.create_task(
                    _consume_tradingview_alerts(application, settings)
                )

            LOGGER.info("Bot connected. Listening for commands...")

            stop_polling = await _start_polling(application)

            await asyncio.Future()
        except (asyncio.CancelledError, KeyboardInterrupt):
            LOGGER.info("Shutdown requested. Stopping Telegram bot...")
        finally:
            if stop_polling is not None:
                with contextlib.suppress(Exception):
                    await stop_polling()

            with contextlib.suppress(Exception):
                await _maybe_await(application.stop())

            if consumer_task is not None:
                consumer_task.cancel()
                with contextlib.suppress(asyncio.CancelledError):
                    await consumer_task

    LOGGER.info("Telegram bot stopped")


def main() -> None:
    """Entry point for running the Telegram bot via CLI."""

    logging.basicConfig(
        format="%(asctime)s | %(levelname)s | %(name)s | %(message)s",
        level=logging.INFO,
    )

    try:
        settings = get_settings()
    except RuntimeError as error:
        LOGGER.error("Configuration error: %s", error)
        raise

    asyncio.run(run_bot(settings=settings))


if __name__ == "__main__":
    main()<|MERGE_RESOLUTION|>--- conflicted
+++ resolved
@@ -126,15 +126,9 @@
     if ":" in candidate or "-" in candidate:
         return True
     if has_alpha and has_digit:
-<<<<<<< HEAD
         return True
     if has_alpha and len(candidate) > 4:
         return True
-=======
-        return True
-    if has_alpha and len(candidate) > 4:
-        return True
->>>>>>> e4ee052f
     return False
 
 
@@ -172,11 +166,7 @@
     default_mode: str | None = None,
     default_coin: str | None = None,
 ) -> tuple[str | None, bool, str, str | None]:
-<<<<<<< HEAD
     """Return ``(symbol, symbol_provided, margin_mode, margin_coin)`` for /margin."""
-=======
-    """Return ``(symbol, symbol_provided, margin_mode, margin_coin)`` for /set_margin."""
->>>>>>> e4ee052f
 
     tokens = [str(arg).strip() for arg in args if str(arg).strip()]
     if not tokens:
@@ -229,11 +219,7 @@
     default_mode: str | None = None,
     default_coin: str | None = None,
 ) -> tuple[str | None, bool, float, str | None, str]:
-<<<<<<< HEAD
     """Return ``(symbol, symbol_provided, leverage, margin_coin, margin_mode)`` for /leverage."""
-=======
-    """Return ``(symbol, symbol_provided, leverage, margin_coin, margin_mode)`` for /set_leverage."""
->>>>>>> e4ee052f
 
     tokens = [str(arg).strip() for arg in args if str(arg).strip()]
     if not tokens:
@@ -456,11 +442,6 @@
         BotCommand("margin", "Margin anzeigen oder setzen"),
         BotCommand("leverage", "Leverage anzeigen oder setzen"),
         BotCommand("autotrade", "Autotrade an/aus"),
-<<<<<<< HEAD
-=======
-        BotCommand("set_leverage", "Alias für /leverage"),
-        BotCommand("set_margin", "Alias für /margin"),
->>>>>>> e4ee052f
         BotCommand("set_max_trade", "Max. Tradegröße setzen"),
         BotCommand("daily_report", "Daily Report Zeit"),
         BotCommand("sync", "Einstellungen neu laden"),
@@ -782,21 +763,12 @@
                 account_lines.append(f"• {key}: {_format_number(value)}")
     elif balance is not None:
         account_lines.append(f"• Balance: {balance}")
-<<<<<<< HEAD
 
     if account_lines:
         lines.append("")
         lines.append("💼 Kontostand")
         lines.extend(account_lines)
 
-=======
-
-    if account_lines:
-        lines.append("")
-        lines.append("💼 Kontostand")
-        lines.extend(account_lines)
-
->>>>>>> e4ee052f
     positions_block = _format_positions_payload(positions)
     if positions_block:
         lines.append("")
@@ -1247,32 +1219,12 @@
     await update.message.reply_text("\n".join(responses))
 
 
-<<<<<<< HEAD
 async def _apply_margin_update(
     update: Update,
     context: ContextTypes.DEFAULT_TYPE,
     parsed_args: tuple[str | None, bool, str, str | None],
 ) -> None:
     symbol, symbol_was_provided, margin_mode, margin_coin = parsed_args
-=======
-async def set_leverage(update: Update, context: ContextTypes.DEFAULT_TYPE) -> None:
-    """Configure the leverage value used for autotrade orders."""
-
-    if not update.message:
-        return
-
-    state = _state_from_context(context)
-
-    try:
-        parsed = _parse_leverage_command_args(
-            context.args or [],
-            default_mode=state.margin_mode,
-            default_coin=state.margin_asset,
-        )
-    except CommandUsageError as exc:
-        await update.message.reply_text(exc.message)
-        return
->>>>>>> e4ee052f
 
     await _apply_leverage_update(update, context, parsed)
 
