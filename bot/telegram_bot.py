--- conflicted
+++ resolved
@@ -383,12 +383,6 @@
         has_updater = bool(getattr(application, "updater", None))
 
         try:
-<<<<<<< HEAD
-            if has_updater:
-                await application.start()
-
-=======
->>>>>>> fb81c3c6
             if settings.tradingview_webhook_enabled:
                 consumer_task = asyncio.create_task(
                     _consume_tradingview_alerts(application, settings)
@@ -396,19 +390,7 @@
 
             LOGGER.info("Bot connected. Listening for commands...")
 
-<<<<<<< HEAD
-            if has_updater:
-                stop_event = asyncio.Event()
-                try:
-                    await application.updater.start_polling()  # type: ignore[call-arg]
-                    await stop_event.wait()
-                finally:
-                    await application.stop()
-            else:
-                await application.run_polling()
-=======
             await application.run_polling()
->>>>>>> fb81c3c6
         except (asyncio.CancelledError, KeyboardInterrupt):
             LOGGER.info("Shutdown requested. Stopping Telegram bot...")
         finally:
