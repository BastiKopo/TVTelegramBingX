--- conflicted
+++ resolved
@@ -224,7 +224,6 @@
         )
         return data
 
-<<<<<<< HEAD
     async def get_mark_price(self, symbol: str) -> float:
         """Return the current mark price for *symbol*."""
 
@@ -285,12 +284,6 @@
             raise BingXClientError(f"Quantity filters missing for {symbol!r}: {filters!r}")
 
         return {"min_qty": min_qty, "step_size": step_size}
-=======
-    async def get_symbol_filters(self, symbol: str) -> Mapping[str, Any]:
-        """Return exchange filters for the given trading symbol."""
-
-        raise NotImplementedError("Symbol filter retrieval is not implemented.")
->>>>>>> 11193432
 
     async def place_order(
         self,
