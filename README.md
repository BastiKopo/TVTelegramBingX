# TVTelegramBingX

## Konzeptübersicht

<<<<<<< HEAD
- **Signalquelle (TradingView)**: TradingView sendet Kauf-/Verkaufssignale via Webhook mit standardisiertem JSON-Payload (Symbol, Richtung, Confidence, Zeitstempel, Positionsgröße, Stop/Take-Profit).
=======
- **Signalquelle (TradingView)**: TradingView sendet Kauf-/Verkaufssignale via Webhook mit standardisiertem JSON-Payload (Symbol, Aktion, Confidence, Zeitstempel, Menge (`quantity`), Stop-Loss/Take-Profit sowie optional Margin-Modus und Hebel).
>>>>>>> d6e5a541
- **Server/Backend**:
  - Empfang und Verifizierung des Webhooks (Signaturprüfung, Rate Limits).
  - Event-Pipeline (Message-Queue) zur Entkopplung: `signals.raw` → `signals.validated` → `orders.executed`.
  - Orchestrierungsservice (z. B. FastAPI) zur Weiterleitung an Telegram und BingX.
  - State Management: persistiert Orders, PnL, Budgets in einer relationalen DB (z. B. PostgreSQL) + Redis für schnelle Statusabfragen.
  - Regelwerk/Risikomanagement (Max. Positionsgröße, Drawdown, Stopp-Strategien).
- **Telegram-Bot**:
  - Admin-Authentifizierung (z. B. via BotFather Token, Benutzer-Whitelist).
  - Menüstruktur (Inline-Keyboards) für die Modi: Auto-Trade, Manuell, Reports, Status, Help.
  - Push-Nachrichten zu neuen Signalen, ausgeführten Orders, Warnungen.
  - **Margin- und Hebelsteuerung**: Inline-Dialoge erlauben das Setzen von isolierter/Cross-Margin sowie die Anpassung des gewünschten Hebels pro Symbol oder globalem Profil. Änderungen werden serverseitig validiert (Max-Hebel, Risikoparameter) und sofort an BingX synchronisiert.
- **BingX-Anbindung**:
  - REST/WebSocket-Schnittstelle für Orderausführung, Kontostand, Positionsdaten.
  - API-Key-Speicher im Secret-Manager; Signatur- und Zeit-Synchronisierung.
  - Failover/Retry-Logik bei Netzwerkausfällen.
- **Monitoring & Sicherheit**:
  - Logging/Tracing (z. B. Prometheus + Grafana).
  - Alerts (Telegram/Email) bei Fehlern oder ungewöhnlichen PnL-Schwankungen.
  - Regelmäßige Backups, Secrets Rotation, Zugriffskontrolle.

## Signal- und Kommunikationsfluss

1. **TradingView → Server**
   - Webhook Endpoint `POST /webhook/tradingview`.
   - Validierung (Payload-Schema, Timestamp-Drift).
   - Normalisierung & Persistenz (`signals_raw` Tabelle).
2. **Server → Telegram**
   - Notification Service sendet Signalzusammenfassung an Bot.
   - Inline-Buttons für „Auto“ (direkte Order-Ausführung) und „Manuell“ (Bestätigung durch Nutzer).
   - Benutzerbefehle `/status`, `/report`, `/help`.
   - **Margin/Hebel-Anpassung**: Menüpunkt erlaubt Auswahl des Kontotyps (Spot, Futures), Margin-Modus (isolated/cross) und Hebel (numerische Eingabe mit Validierung). Änderungen werden persistent gespeichert und beim nächsten Signal angewendet.
3. **Server ↔ BingX**
   - Auto-Mode: sofortige Ordererstellung per API.
   - Manuell: Order erst nach Telegram-Bestätigung.
   - Statusabfragen: Kontostand, offene Trades, Historie.
   - Reports: tägliche/wöchentliche PnL-Zusammenfassung, exportierbar als CSV/PDF.
   - **Parameter-Sync**: Bei Margin- oder Hebeländerungen sendet der Server entsprechende API-Calls an BingX und bestätigt die erfolgreiche Aktualisierung im Telegram-Chat.
4. **Persistenz & Analytics**
   - Tabellen: `signals`, `orders`, `positions`, `balances`, `users`, `bot_sessions`.
   - PnL-Berechnung serverseitig, Reports optional per Scheduler (z. B. Celery Beat).

## Telegram-Funktionen im Detail

- **Auto Trade**: Toggle pro Nutzer/Konto; zeigt aktuellen Modus; Option zum globalen Stop.
- **Manuell**: Interaktive Bestätigungen, Möglichkeit Parameter (Menge, SL/TP) anzupassen.
- **Margin & Hebel**: Dialog führt Nutzer durch Auswahl von Symbol, Margin-Modus und Hebelwert; Validierung gegen Risikoregeln; Anzeige aktueller Parameter im Status-Menü.
- **Reports**: Aggregierte PnL-, Volumen-, Trefferquoten-Reports (tages-/wochenweise).
- **Status**: Budget, verfügbares Kapital, laufende Orders, Performance-Metriken, aktueller Margin/Hebel-Stand.
- **Help**: Dokumentation der Befehle, FAQ, Link zu Support.

## BingX-Integration

- Unterstützt Spot & Perpetuals je nach Strategie; Parameter pro Symbol konfigurierbar.
- Nutzung von Sub-Accounts für segregiertes Trading.
- WebSocket-Listener für Order- und Positionsupdates; synchronisiert mit Server-Datenbank.
- Fehlerbehandlung:
  - Idempotente Order-IDs zur Vermeidung doppelter Ausführungen.
  - Circuit Breaker bei API-Rate-Limit oder Timeout.
  - Automatische Re-Sync-Routine bei Inkonsistenzen.
  - **Margin/Hebel-Management**: Verwendung dedizierter BingX-Endpunkte zur Konfiguration von Margin-Modus und Hebel; Rollback bei fehlgeschlagenen Aktualisierungen.

## Betrieb & Governance

- **Deploy**: Containerisierte Services (Docker), orchestriert via Kubernetes oder Docker Compose.
- **CI/CD**: Tests für Signalverarbeitung, API-Mocks, End-to-End-Simulationen.
- **Sicherheitsmaßnahmen**: HTTPS, Secrets Management (Vault/Parameter Store), rollenbasierte Zugriffe.
- **Dokumentation**: OpenAPI-Spec für Backend, Bot-Kommandoreferenz, Runbooks für On-Call.

## Roadmap

### Phase 0 – Projektgrundlagen (Woche 1)
- Repository-Struktur aufsetzen (Backend, Bot, Infrastruktur, Docs).
- `.env`-Konfiguration anlegen und in Deployment-Skripte integrieren.
- Lokale Entwicklungsumgebung mit Docker Compose (DB, Redis) bereitstellen.
- Basis-Monitoring (Prometheus/Grafana-Stacks) als optionaler Service vorbereiten.

### Phase 1 – Signalaufnahme & Persistenz (Wochen 2–3)
- TradingView-Webhook (`POST /webhook/tradingview`) implementieren inkl. Authentifizierung & Schema-Validierung.
- Message-Queue (z. B. RabbitMQ/Kafka) aufsetzen; Topics `signals.raw`, `signals.validated`, `orders.executed`.
- Persistenzschicht (PostgreSQL) mit Tabellen `signals`, `orders`, `positions`, `balances`, `users`, `bot_sessions`.
- Unit- und Integrationstests für Signalvalidierung und Datenpersistenz implementieren.

### Phase 2 – Telegram-Bot & User-Interaktion (Wochen 4–5)
- Telegram-Bot mit Inline-Keyboards für Auto-Trade, Manuell, Reports, Status, Help.
- Margin-/Hebel-Menüs implementieren (Symbolwahl, Margin-Modus, Hebelvergabe, Validierung).
- User-Authentifizierung (Whitelist, Adminrollen) sowie Logging & Auditing der Benutzeraktionen.
- Report-Generator (PnL, Volumen, Trefferquote) als geplante Tasks (Celery Beat / Cron) mit Export (CSV/PDF).

### Phase 3 – BingX-Integration (Wochen 6–7)
- REST-Client (Spot & Perpetual) inkl. Signatur-/Timestamp-Handling.
- Auto-Trade Flow: Ordergenerierung, Retry/Circuit-Breaker, Idempotency Keys.
- Margin/Hebel-Synchronisierung: Nutzung BingX-Endpunkte, Rollback-Strategien bei Fehlern.
- WebSocket Listener für Order-/Positionsupdates und Synchronisation mit der lokalen Datenbank.

### Phase 4 – Stabilisierung & Betrieb (Wochen 8–9)
- End-to-End-Tests (Simulierte Signale → Telegram → BingX → Persistenz).
- Observability ausbauen (Tracing, Alerting-Regeln, Incident-Runbooks).
- Sicherheitsüberprüfung (Penetrationstest, Secrets-Rotation, Backup/Restore-Prozesse).
- Vorbereitung für Produktion: CI/CD-Pipeline, Container-Hardening, Dokumentationsabschluss.

## Environment-Konfiguration

Die Anwendung erwartet eine `.env`-Datei im Projektwurzelverzeichnis. Sie enthält alle relevanten Secrets und Konfigurationen für Telegram- und BingX-APIs. Ein Beispiel befindet sich in `.env.example`.

```bash
cp .env.example .env
# Werte anpassen
```

### Wichtige Variablen

- `TELEGRAM_BOT_TOKEN`: BotFather-Token für den Telegram-Bot.
- `TELEGRAM_ADMIN_IDS`: Kommagetrennte Liste autorisierter Benutzer-IDs.
- `TRADINGVIEW_WEBHOOK_TOKEN`: Gemeinsames Geheimnis für den Webhook-Aufruf von TradingView.
- `BINGX_API_KEY` / `BINGX_API_SECRET`: Zugangsdaten für die BingX-API.
- `BINGX_SUBACCOUNT_ID`: Optionaler Sub-Account für segregiertes Trading.
- `DEFAULT_MARGIN_MODE`: `isolated` oder `cross`, wird als Fallback genutzt.
- `DEFAULT_LEVERAGE`: Standardhebel bei noch nicht gesetzten Symbolparametern.
- `DATABASE_URL`: Verbindung zur Persistenzschicht (standardmäßig SQLite + aiosqlite für lokale Entwicklung).

Die `.env` wird in Backend- und Bot-Services eingelesen. Secrets sind niemals im Repository zu speichern; für die Produktion sollte ein Secret-Manager (z. B. AWS Secrets Manager, Hashicorp Vault) genutzt werden.

## Backend-Umsetzung – Phase 1 (Start)

Die ersten Code-Artefakte für Phase 1 befinden sich im Verzeichnis `backend/` und bestehen aus folgenden Komponenten:

- **FastAPI-Service** (`backend/app/main.py`): Endpunkte `/health`, `/webhook/tradingview` und `/signals`.
- **Konfigurations-Handling** (`backend/app/config.py`): Lädt `.env`-Variablen mittels `pydantic-settings`.
- **Persistenzschicht** (`backend/app/db.py`, `backend/app/repositories`): SQLModel-Modelle und Repository zur Ablage von eingehenden Signalen.
- **Domain-Service & Queue** (`backend/app/services`): Persistiert Signale und publiziert sie in eine In-Memory-Queue (`signals.validated`).
- **Tests** (`backend/tests`): Validieren Token-Schutz, Persistenz und Queue-Veröffentlichung.

### Lokales Setup

```bash
cp .env.example .env  # einmalig anlegen und Werte ausfüllen
./run.sh
```

Das Skript `run.sh` erledigt alle notwendigen Schritte:

1. Prüft, ob eine `.env` existiert, und erinnert ansonsten ans Kopieren der Vorlage.
2. Legt bei Bedarf ein virtuelles Environment unter `backend/.venv` an.
3. Installiert bzw. aktualisiert alle Python-Abhängigkeiten via `pip install -e ".[dev]"`.
4. Startet den FastAPI-Service mit Uvicorn (`--reload`) auf Port `8000` (konfigurierbar über `PORT`).

Der Service lauscht anschließend auf `http://127.0.0.1:8000`. Der TradingView-Webhook erwartet einen Header `X-TRADINGVIEW-TOKEN`, der mit `TRADINGVIEW_WEBHOOK_TOKEN` übereinstimmen muss.

### Tests ausführen

```bash
cd backend
pytest
```

Die Tests nutzen eine temporäre SQLite-Datenbank und prüfen sowohl die Zurückweisung ungültiger Tokens als auch die erfolgreiche Speicherung und Weiterleitung von Signalen.

## Testing

## Setup-Checkliste

Eine ausführliche Aufgaben- und Installationsliste findest du in [`docs/installation_checklist.md`](docs/installation_checklist.md). Die Checkliste deckt benötigte Konten, Infrastruktur, lokale Entwicklungsumgebung sowie Betriebsthemen ab und kann als pragmatische To-do-Liste genutzt werden.

- ⚠️ Keine Tests ausgeführt (Konzeptdokumentation).<|MERGE_RESOLUTION|>--- conflicted
+++ resolved
@@ -2,11 +2,7 @@
 
 ## Konzeptübersicht
 
-<<<<<<< HEAD
-- **Signalquelle (TradingView)**: TradingView sendet Kauf-/Verkaufssignale via Webhook mit standardisiertem JSON-Payload (Symbol, Richtung, Confidence, Zeitstempel, Positionsgröße, Stop/Take-Profit).
-=======
 - **Signalquelle (TradingView)**: TradingView sendet Kauf-/Verkaufssignale via Webhook mit standardisiertem JSON-Payload (Symbol, Aktion, Confidence, Zeitstempel, Menge (`quantity`), Stop-Loss/Take-Profit sowie optional Margin-Modus und Hebel).
->>>>>>> d6e5a541
 - **Server/Backend**:
   - Empfang und Verifizierung des Webhooks (Signaturprüfung, Rate Limits).
   - Event-Pipeline (Message-Queue) zur Entkopplung: `signals.raw` → `signals.validated` → `orders.executed`.
