# TVTelegramBingX

## Konzeptübersicht

- **Signalquelle (TradingView)**: TradingView sendet Kauf-/Verkaufssignale via Webhook mit standardisiertem JSON-Payload (Symbol, Richtung, Confidence, Zeitstempel, Positionsgröße, Stop/Take-Profit).
- **Server/Backend**:
  - Empfang und Verifizierung des Webhooks (Signaturprüfung, Rate Limits).
  - Event-Pipeline (Message-Queue) zur Entkopplung: `signals.raw` → `signals.validated` → `orders.executed`.
  - Orchestrierungsservice (z. B. FastAPI) zur Weiterleitung an Telegram und BingX.
  - State Management: persistiert Orders, PnL, Budgets in einer relationalen DB (z. B. PostgreSQL) + Redis für schnelle Statusabfragen.
  - Regelwerk/Risikomanagement (Max. Positionsgröße, Drawdown, Stopp-Strategien).
- **Telegram-Bot**:
  - Admin-Authentifizierung (z. B. via BotFather Token, Benutzer-Whitelist).
  - Menüstruktur (Inline-Keyboards) für die Modi: Auto-Trade, Manuell, Reports, Status, Help.
  - Push-Nachrichten zu neuen Signalen, ausgeführten Orders, Warnungen.
  - **Margin- und Hebelsteuerung**: Inline-Dialoge erlauben das Setzen von isolierter/Cross-Margin sowie die Anpassung des gewünschten Hebels pro Symbol oder globalem Profil. Änderungen werden serverseitig validiert (Max-Hebel, Risikoparameter) und sofort an BingX synchronisiert.
- **BingX-Anbindung**:
  - REST/WebSocket-Schnittstelle für Orderausführung, Kontostand, Positionsdaten.
  - API-Key-Speicher im Secret-Manager; Signatur- und Zeit-Synchronisierung.
  - Failover/Retry-Logik bei Netzwerkausfällen.
- **Monitoring & Sicherheit**:
  - Logging/Tracing (z. B. Prometheus + Grafana).
  - Alerts (Telegram/Email) bei Fehlern oder ungewöhnlichen PnL-Schwankungen.
  - Regelmäßige Backups, Secrets Rotation, Zugriffskontrolle.

## Signal- und Kommunikationsfluss

1. **TradingView → Server**
   - Webhook Endpoint `POST /webhook/tradingview`.
   - Validierung (Payload-Schema, Timestamp-Drift).
   - Normalisierung & Persistenz (`signals_raw` Tabelle).
2. **Server → Telegram**
   - Notification Service sendet Signalzusammenfassung an Bot.
   - Inline-Buttons für „Auto“ (direkte Order-Ausführung) und „Manuell“ (Bestätigung durch Nutzer).
   - Benutzerbefehle `/status`, `/report`, `/help`.
   - **Margin/Hebel-Anpassung**: Menüpunkt erlaubt Auswahl des Kontotyps (Spot, Futures), Margin-Modus (isolated/cross) und Hebel (numerische Eingabe mit Validierung). Änderungen werden persistent gespeichert und beim nächsten Signal angewendet.
3. **Server ↔ BingX**
   - Auto-Mode: sofortige Ordererstellung per API.
   - Manuell: Order erst nach Telegram-Bestätigung.
   - Statusabfragen: Kontostand, offene Trades, Historie.
   - Reports: tägliche/wöchentliche PnL-Zusammenfassung, exportierbar als CSV/PDF.
   - **Parameter-Sync**: Bei Margin- oder Hebeländerungen sendet der Server entsprechende API-Calls an BingX und bestätigt die erfolgreiche Aktualisierung im Telegram-Chat.
4. **Persistenz & Analytics**
   - Tabellen: `signals`, `orders`, `positions`, `balances`, `users`, `bot_sessions`.
   - PnL-Berechnung serverseitig, Reports optional per Scheduler (z. B. Celery Beat).

## Telegram-Funktionen im Detail

- **Auto Trade**: Toggle pro Nutzer/Konto; zeigt aktuellen Modus; Option zum globalen Stop.
- **Manuell**: Interaktive Bestätigungen, Möglichkeit Parameter (Menge, SL/TP) anzupassen.
- **Margin & Hebel**: Dialog führt Nutzer durch Auswahl von Symbol, Margin-Modus und Hebelwert; Validierung gegen Risikoregeln; Anzeige aktueller Parameter im Status-Menü.
- **Reports**: Aggregierte PnL-, Volumen-, Trefferquoten-Reports (tages-/wochenweise).
- **Status**: Budget, verfügbares Kapital, laufende Orders, Performance-Metriken, aktueller Margin/Hebel-Stand.
- **Help**: Dokumentation der Befehle, FAQ, Link zu Support.

## BingX-Integration

- Unterstützt Spot & Perpetuals je nach Strategie; Parameter pro Symbol konfigurierbar.
- Nutzung von Sub-Accounts für segregiertes Trading.
- WebSocket-Listener für Order- und Positionsupdates; synchronisiert mit Server-Datenbank.
- Fehlerbehandlung:
  - Idempotente Order-IDs zur Vermeidung doppelter Ausführungen.
  - Circuit Breaker bei API-Rate-Limit oder Timeout.
  - Automatische Re-Sync-Routine bei Inkonsistenzen.
  - **Margin/Hebel-Management**: Verwendung dedizierter BingX-Endpunkte zur Konfiguration von Margin-Modus und Hebel; Rollback bei fehlgeschlagenen Aktualisierungen.

## Betrieb & Governance

- **Deploy**: Containerisierte Services (Docker), orchestriert via Kubernetes oder Docker Compose.
- **CI/CD**: Tests für Signalverarbeitung, API-Mocks, End-to-End-Simulationen.
- **Sicherheitsmaßnahmen**: HTTPS, Secrets Management (Vault/Parameter Store), rollenbasierte Zugriffe.
- **Dokumentation**: OpenAPI-Spec für Backend, Bot-Kommandoreferenz, Runbooks für On-Call.

## Roadmap

### Phase 0 – Projektgrundlagen (Woche 1)
- Repository-Struktur aufsetzen (Backend, Bot, Infrastruktur, Docs).
- `.env`-Konfiguration anlegen und in Deployment-Skripte integrieren.
- Lokale Entwicklungsumgebung mit Docker Compose (DB, Redis) bereitstellen.
- Basis-Monitoring (Prometheus/Grafana-Stacks) als optionaler Service vorbereiten.

### Phase 1 – Signalaufnahme & Persistenz (Wochen 2–3)
- TradingView-Webhook (`POST /webhook/tradingview`) implementieren inkl. Authentifizierung & Schema-Validierung.
- Message-Queue (z. B. RabbitMQ/Kafka) aufsetzen; Topics `signals.raw`, `signals.validated`, `orders.executed`.
- Persistenzschicht (PostgreSQL) mit Tabellen `signals`, `orders`, `positions`, `balances`, `users`, `bot_sessions`.
- Unit- und Integrationstests für Signalvalidierung und Datenpersistenz implementieren.

### Phase 2 – Telegram-Bot & User-Interaktion (Wochen 4–5)
- Telegram-Bot mit Inline-Keyboards für Auto-Trade, Manuell, Reports, Status, Help.
- Margin-/Hebel-Menüs implementieren (Symbolwahl, Margin-Modus, Hebelvergabe, Validierung).
- User-Authentifizierung (Whitelist, Adminrollen) sowie Logging & Auditing der Benutzeraktionen.
- Report-Generator (PnL, Volumen, Trefferquote) als geplante Tasks (Celery Beat / Cron) mit Export (CSV/PDF).

### Phase 3 – BingX-Integration (Wochen 6–7)
- REST-Client (Spot & Perpetual) inkl. Signatur-/Timestamp-Handling.
- Auto-Trade Flow: Ordergenerierung, Retry/Circuit-Breaker, Idempotency Keys.
- Margin/Hebel-Synchronisierung: Nutzung BingX-Endpunkte, Rollback-Strategien bei Fehlern.
- WebSocket Listener für Order-/Positionsupdates und Synchronisation mit der lokalen Datenbank.

### Phase 4 – Stabilisierung & Betrieb (Wochen 8–9)
- End-to-End-Tests (Simulierte Signale → Telegram → BingX → Persistenz).
- Observability ausbauen (Tracing, Alerting-Regeln, Incident-Runbooks).
- Sicherheitsüberprüfung (Penetrationstest, Secrets-Rotation, Backup/Restore-Prozesse).
- Vorbereitung für Produktion: CI/CD-Pipeline, Container-Hardening, Dokumentationsabschluss.

## Environment-Konfiguration

Die Anwendung erwartet eine `.env`-Datei im Projektwurzelverzeichnis. Sie enthält alle relevanten Secrets und Konfigurationen für Telegram- und BingX-APIs. Ein Beispiel befindet sich in `.env.example`.

```bash
cp .env.example .env
# Werte anpassen
```

### Wichtige Variablen

- `TELEGRAM_BOT_TOKEN`: BotFather-Token für den Telegram-Bot.
- `TELEGRAM_ADMIN_IDS`: Kommagetrennte Liste autorisierter Benutzer-IDs.
- `TRADINGVIEW_WEBHOOK_TOKEN`: Gemeinsames Geheimnis für den Webhook-Aufruf von TradingView.
- `BINGX_API_KEY` / `BINGX_API_SECRET`: Zugangsdaten für die BingX-API.
- `BINGX_SUBACCOUNT_ID`: Optionaler Sub-Account für segregiertes Trading.
- `DEFAULT_MARGIN_MODE`: `isolated` oder `cross`, wird als Fallback genutzt.
- `DEFAULT_LEVERAGE`: Standardhebel bei noch nicht gesetzten Symbolparametern.
- `DATABASE_URL`: Verbindung zur Persistenzschicht (standardmäßig SQLite + aiosqlite für lokale Entwicklung).

Die `.env` wird in Backend- und Bot-Services eingelesen. Secrets sind niemals im Repository zu speichern; für die Produktion sollte ein Secret-Manager (z. B. AWS Secrets Manager, Hashicorp Vault) genutzt werden.

## Backend-Umsetzung – Phase 1 (Start)

Die ersten Code-Artefakte für Phase 1 befinden sich im Verzeichnis `backend/` und bestehen aus folgenden Komponenten:

- **FastAPI-Service** (`backend/app/main.py`): Endpunkte `/health`, `/webhook/tradingview` und `/signals`.
- **Konfigurations-Handling** (`backend/app/config.py`): Lädt `.env`-Variablen mittels `pydantic-settings`.
- **Persistenzschicht** (`backend/app/db.py`, `backend/app/repositories`): SQLModel-Modelle und Repository zur Ablage von eingehenden Signalen.
- **Domain-Service & Queue** (`backend/app/services`): Persistiert Signale und publiziert sie in eine In-Memory-Queue (`signals.validated`).
- **Tests** (`backend/tests`): Validieren Token-Schutz, Persistenz und Queue-Veröffentlichung.

### Lokales Setup

```bash
cd backend
python -m venv .venv
source .venv/bin/activate
pip install -e .[dev]
cp ../.env.example ../.env  # falls noch nicht erfolgt
uvicorn backend.app.main:app --reload
```

Der Service lauscht standardmäßig auf `http://127.0.0.1:8000`. Der TradingView-Webhook erwartet einen Header `X-TRADINGVIEW-TOKEN`, der mit `TRADINGVIEW_WEBHOOK_TOKEN` übereinstimmen muss.

### Tests ausführen

```bash
cd backend
pytest
```

Die Tests nutzen eine temporäre SQLite-Datenbank und prüfen sowohl die Zurückweisung ungültiger Tokens als auch die erfolgreiche Speicherung und Weiterleitung von Signalen.

## Testing

<<<<<<< HEAD
## Setup-Checkliste

Eine ausführliche Aufgaben- und Installationsliste findest du in [`docs/installation_checklist.md`](docs/installation_checklist.md). Die Checkliste deckt benötigte Konten, Infrastruktur, lokale Entwicklungsumgebung sowie Betriebsthemen ab und kann als pragmatische To-do-Liste genutzt werden.

=======
>>>>>>> e66bba6f
- ⚠️ Keine Tests ausgeführt (Konzeptdokumentation).<|MERGE_RESOLUTION|>--- conflicted
+++ resolved
@@ -159,11 +159,5 @@
 
 ## Testing
 
-<<<<<<< HEAD
-## Setup-Checkliste
 
-Eine ausführliche Aufgaben- und Installationsliste findest du in [`docs/installation_checklist.md`](docs/installation_checklist.md). Die Checkliste deckt benötigte Konten, Infrastruktur, lokale Entwicklungsumgebung sowie Betriebsthemen ab und kann als pragmatische To-do-Liste genutzt werden.
-
-=======
->>>>>>> e66bba6f
 - ⚠️ Keine Tests ausgeführt (Konzeptdokumentation).