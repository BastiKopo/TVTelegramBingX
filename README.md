# TVTelegramBingX

## Prerequisites

- Python 3.10+
- [python-telegram-bot](https://docs.python-telegram-bot.org/en/stable/) library
- [httpx](https://www.python-httpx.org/) for the BingX REST client
<<<<<<< HEAD
- [FastAPI](https://fastapi.tiangolo.com/) and [uvicorn](https://www.uvicorn.org/) for the webhook server
=======
- [FastAPI](https://fastapi.tiangolo.com/) and [uvicorn](https://www.uvicorn.org/) (version 0.20 or newer) **when the TradingView webhook is enabled**
>>>>>>> 976b6d8f

Install dependencies:

```bash
<<<<<<< HEAD
pip install python-telegram-bot httpx fastapi uvicorn
=======
pip install python-telegram-bot httpx

# Install FastAPI dependencies only if you plan to enable the webhook
pip install fastapi "uvicorn>=0.20"
>>>>>>> 976b6d8f
```

## Configuration

The bot reads configuration values from environment variables or an optional `.env` file located in the project root. The following variables are supported:

- `TELEGRAM_BOT_TOKEN`: Telegram Bot API token (required).
- `BINGX_API_KEY`: API key for your BingX account (required for BingX integration).
- `BINGX_API_SECRET`: API secret for your BingX account (required for BingX integration).
- `BINGX_BASE_URL`: (Optional) Override the BingX REST base URL. Defaults to `https://open-api.bingx.com`.
<<<<<<< HEAD
- `TRADINGVIEW_WEBHOOK_SECRET`: Shared secret used to authenticate TradingView alerts.
- `TELEGRAM_ALERT_CHAT_ID`: Chat ID that receives webhook alert notifications.
=======
- `TELEGRAM_CHAT_ID`: Optional chat or channel ID used to broadcast TradingView alerts automatically.
- `TRADINGVIEW_WEBHOOK_ENABLED`: Set to `true` to launch the HTTPS webhook service.
- `TRADINGVIEW_WEBHOOK_SECRET`: Shared secret required in TradingView webhook requests.
- `TLS_CERT_PATH` / `TLS_KEY_PATH`: Paths to the TLS certificate and key files served by `uvicorn`.
- `TRADINGVIEW_WEBHOOK_HOST` / `TRADINGVIEW_WEBHOOK_PORT` (optional): Override the bind address for the webhook server. Defaults to `0.0.0.0:8443`.
>>>>>>> 976b6d8f

You can export the variable directly:

```bash
export TELEGRAM_BOT_TOKEN="your-telegram-bot-token"
```

Or create a `.env` file:

```env
TELEGRAM_BOT_TOKEN=your-telegram-bot-token
BINGX_API_KEY=your-bingx-api-key
BINGX_API_SECRET=your-bingx-api-secret
<<<<<<< HEAD
TRADINGVIEW_WEBHOOK_SECRET=your-shared-secret
TELEGRAM_ALERT_CHAT_ID=123456789
=======
TELEGRAM_CHAT_ID=your-telegram-chat-id
#BINGX_BASE_URL=https://open-api.bingx.com

# TradingView webhook configuration (optional)
TRADINGVIEW_WEBHOOK_ENABLED=true
TRADINGVIEW_WEBHOOK_SECRET=choose-a-strong-secret
TLS_CERT_PATH=/path/to/certificate.pem
TLS_KEY_PATH=/path/to/private-key.pem
#TRADINGVIEW_WEBHOOK_HOST=0.0.0.0
#TRADINGVIEW_WEBHOOK_PORT=8443
```

You can also duplicate the provided `.env.example` file and adjust the values before running `./run.sh`:

```bash
cp .env.example .env
$EDITOR .env
>>>>>>> 976b6d8f
```

## Running the bot

Run the Telegram bot locally:

```bash
./run.sh
```

The script runs the Telegram bot without importing any webhook dependencies. FastAPI and uvicorn are only needed when `TRADINGVIEW_WEBHOOK_ENABLED=true`.

You can also invoke the module directly if you prefer:

```bash
python -m bot.telegram_bot
```

When the bot starts it logs its initialization status and exposes the following commands:

- `/status` – Confirms that the bot is online.
- `/help` – Lists available commands.
- `/report` – Shows an overview of your BingX balance and open positions.
- `/margin` – Retrieves the latest margin breakdown from BingX.
- `/leverage` – Displays leverage details for currently open positions.

Financial commands require valid BingX API credentials. If credentials are missing, the bot replies with a helpful reminder.

<<<<<<< HEAD
## TradingView webhook server

The project ships with a lightweight FastAPI application that exposes an HTTPS-compatible webhook endpoint for TradingView alerts. To run the server locally, configure the environment variables described above and start `uvicorn`:

```bash
uvicorn webhook.server:app --host 0.0.0.0 --port 8000
```

> **Note:** The webhook expects HTTPS traffic in production. When running locally you can use a tunnelling service (such as ngrok or Cloudflare Tunnel) or configure TLS termination directly in `uvicorn` via the `--ssl-keyfile` and `--ssl-certfile` options.

### Endpoint

- **URL:** `https://<your-domain>/tradingview-webhook`
- **Method:** `POST`
- **Authentication:** Provide the shared secret either in the JSON payload (`"secret"`) or via the `X-TradingView-Secret` header.

### Example TradingView alert payload

Configure your TradingView alert message to send JSON similar to the following:

```json
{
  "secret": "your-shared-secret",
  "ticker": "BINANCE:BTCUSDT",
  "action": "buy",
  "price": {{close}},
  "message": "Moving average crossover detected",
  "strategy": {
    "position_size": {{strategy.position_size}},
    "order_id": "{{strategy.order.id}}"
  }
}
```

Every valid alert is forwarded to the configured Telegram chat. The notification includes the optional message plus a formatted breakdown of the payload so you can quickly assess the signal or initiate BingX order logic.
=======
## TradingView webhook integration

To relay TradingView alerts to Telegram, enable the webhook service:

1. Create or update your `.env` file with the TradingView variables shown above. Ensure the certificate and key paths point to valid files. Self-signed certificates work for testing as long as TradingView can reach the public endpoint.
2. Run `./run.sh`. When `TRADINGVIEW_WEBHOOK_ENABLED` is `true`, the script starts both the Telegram bot and a FastAPI webhook service via `uvicorn` with TLS enabled. Ensure you have installed FastAPI and uvicorn before enabling the webhook. The script now checks for the `uvicorn` binary and aborts immediately if it is missing or if the webhook server cannot start, preventing the bot from running without the HTTPS endpoint.
3. Expose port `8443` (or your configured `TRADINGVIEW_WEBHOOK_PORT`) publicly so that TradingView can reach `https://<your-domain>/tradingview-webhook`.
4. In TradingView, configure a webhook alert and include the shared secret either in the JSON payload (e.g. `{ "secret": "choose-a-strong-secret", "message": "..." }`) or as an `X-Tradingview-Secret` header if your infrastructure supports custom headers.

Validated alerts are forwarded to the Telegram bot. When `TELEGRAM_CHAT_ID` is set, the bot automatically sends a formatted message to that chat and keeps a short in-memory history that can be inspected by custom handlers.
>>>>>>> 976b6d8f
<|MERGE_RESOLUTION|>--- conflicted
+++ resolved
@@ -5,23 +5,15 @@
 - Python 3.10+
 - [python-telegram-bot](https://docs.python-telegram-bot.org/en/stable/) library
 - [httpx](https://www.python-httpx.org/) for the BingX REST client
-<<<<<<< HEAD
-- [FastAPI](https://fastapi.tiangolo.com/) and [uvicorn](https://www.uvicorn.org/) for the webhook server
-=======
 - [FastAPI](https://fastapi.tiangolo.com/) and [uvicorn](https://www.uvicorn.org/) (version 0.20 or newer) **when the TradingView webhook is enabled**
->>>>>>> 976b6d8f
 
 Install dependencies:
 
 ```bash
-<<<<<<< HEAD
-pip install python-telegram-bot httpx fastapi uvicorn
-=======
 pip install python-telegram-bot httpx
 
 # Install FastAPI dependencies only if you plan to enable the webhook
 pip install fastapi "uvicorn>=0.20"
->>>>>>> 976b6d8f
 ```
 
 ## Configuration
@@ -32,16 +24,11 @@
 - `BINGX_API_KEY`: API key for your BingX account (required for BingX integration).
 - `BINGX_API_SECRET`: API secret for your BingX account (required for BingX integration).
 - `BINGX_BASE_URL`: (Optional) Override the BingX REST base URL. Defaults to `https://open-api.bingx.com`.
-<<<<<<< HEAD
-- `TRADINGVIEW_WEBHOOK_SECRET`: Shared secret used to authenticate TradingView alerts.
-- `TELEGRAM_ALERT_CHAT_ID`: Chat ID that receives webhook alert notifications.
-=======
 - `TELEGRAM_CHAT_ID`: Optional chat or channel ID used to broadcast TradingView alerts automatically.
 - `TRADINGVIEW_WEBHOOK_ENABLED`: Set to `true` to launch the HTTPS webhook service.
 - `TRADINGVIEW_WEBHOOK_SECRET`: Shared secret required in TradingView webhook requests.
 - `TLS_CERT_PATH` / `TLS_KEY_PATH`: Paths to the TLS certificate and key files served by `uvicorn`.
 - `TRADINGVIEW_WEBHOOK_HOST` / `TRADINGVIEW_WEBHOOK_PORT` (optional): Override the bind address for the webhook server. Defaults to `0.0.0.0:8443`.
->>>>>>> 976b6d8f
 
 You can export the variable directly:
 
@@ -55,10 +42,6 @@
 TELEGRAM_BOT_TOKEN=your-telegram-bot-token
 BINGX_API_KEY=your-bingx-api-key
 BINGX_API_SECRET=your-bingx-api-secret
-<<<<<<< HEAD
-TRADINGVIEW_WEBHOOK_SECRET=your-shared-secret
-TELEGRAM_ALERT_CHAT_ID=123456789
-=======
 TELEGRAM_CHAT_ID=your-telegram-chat-id
 #BINGX_BASE_URL=https://open-api.bingx.com
 
@@ -76,7 +59,6 @@
 ```bash
 cp .env.example .env
 $EDITOR .env
->>>>>>> 976b6d8f
 ```
 
 ## Running the bot
@@ -105,43 +87,6 @@
 
 Financial commands require valid BingX API credentials. If credentials are missing, the bot replies with a helpful reminder.
 
-<<<<<<< HEAD
-## TradingView webhook server
-
-The project ships with a lightweight FastAPI application that exposes an HTTPS-compatible webhook endpoint for TradingView alerts. To run the server locally, configure the environment variables described above and start `uvicorn`:
-
-```bash
-uvicorn webhook.server:app --host 0.0.0.0 --port 8000
-```
-
-> **Note:** The webhook expects HTTPS traffic in production. When running locally you can use a tunnelling service (such as ngrok or Cloudflare Tunnel) or configure TLS termination directly in `uvicorn` via the `--ssl-keyfile` and `--ssl-certfile` options.
-
-### Endpoint
-
-- **URL:** `https://<your-domain>/tradingview-webhook`
-- **Method:** `POST`
-- **Authentication:** Provide the shared secret either in the JSON payload (`"secret"`) or via the `X-TradingView-Secret` header.
-
-### Example TradingView alert payload
-
-Configure your TradingView alert message to send JSON similar to the following:
-
-```json
-{
-  "secret": "your-shared-secret",
-  "ticker": "BINANCE:BTCUSDT",
-  "action": "buy",
-  "price": {{close}},
-  "message": "Moving average crossover detected",
-  "strategy": {
-    "position_size": {{strategy.position_size}},
-    "order_id": "{{strategy.order.id}}"
-  }
-}
-```
-
-Every valid alert is forwarded to the configured Telegram chat. The notification includes the optional message plus a formatted breakdown of the payload so you can quickly assess the signal or initiate BingX order logic.
-=======
 ## TradingView webhook integration
 
 To relay TradingView alerts to Telegram, enable the webhook service:
@@ -151,5 +96,4 @@
 3. Expose port `8443` (or your configured `TRADINGVIEW_WEBHOOK_PORT`) publicly so that TradingView can reach `https://<your-domain>/tradingview-webhook`.
 4. In TradingView, configure a webhook alert and include the shared secret either in the JSON payload (e.g. `{ "secret": "choose-a-strong-secret", "message": "..." }`) or as an `X-Tradingview-Secret` header if your infrastructure supports custom headers.
 
-Validated alerts are forwarded to the Telegram bot. When `TELEGRAM_CHAT_ID` is set, the bot automatically sends a formatted message to that chat and keeps a short in-memory history that can be inspected by custom handlers.
->>>>>>> 976b6d8f
+Validated alerts are forwarded to the Telegram bot. When `TELEGRAM_CHAT_ID` is set, the bot automatically sends a formatted message to that chat and keeps a short in-memory history that can be inspected by custom handlers.