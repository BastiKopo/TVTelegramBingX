--- conflicted
+++ resolved
@@ -44,16 +44,11 @@
     bingx_api_key: str
     bingx_api_secret: str
     bingx_base_url: str = "https://open-api.bingx.com"
-<<<<<<< HEAD
-    tradingview_webhook_secret: Optional[str] = None
-    telegram_alert_chat_id: Optional[str] = None
-=======
     telegram_chat_id: str | None = None
     tradingview_webhook_enabled: bool = False
     tradingview_webhook_secret: str | None = None
     tls_cert_path: Path | None = None
     tls_key_path: Path | None = None
->>>>>>> 976b6d8f
 
 
 def get_settings(dotenv_path: str | None = None) -> Settings:
@@ -80,10 +75,6 @@
     api_key = os.getenv("BINGX_API_KEY")
     api_secret = os.getenv("BINGX_API_SECRET")
     base_url = os.getenv("BINGX_BASE_URL", "https://open-api.bingx.com")
-<<<<<<< HEAD
-    webhook_secret = os.getenv("TRADINGVIEW_WEBHOOK_SECRET")
-    telegram_alert_chat_id = os.getenv("TELEGRAM_ALERT_CHAT_ID")
-=======
     telegram_chat_id = os.getenv("TELEGRAM_CHAT_ID")
     webhook_enabled = os.getenv("TRADINGVIEW_WEBHOOK_ENABLED", "").strip().lower() in {
         "1",
@@ -128,23 +119,17 @@
                 "TradingView webhook is enabled but missing configuration: "
                 f"{formatted}. Set the environment variable(s) before starting the service."
             )
->>>>>>> 976b6d8f
 
     return Settings(
         telegram_bot_token=cast(str, token),
         bingx_api_key=cast(str, api_key),
         bingx_api_secret=cast(str, api_secret),
         bingx_base_url=base_url,
-<<<<<<< HEAD
-        tradingview_webhook_secret=webhook_secret,
-        telegram_alert_chat_id=telegram_alert_chat_id,
-=======
         telegram_chat_id=telegram_chat_id,
         tradingview_webhook_enabled=webhook_enabled,
         tradingview_webhook_secret=webhook_secret,
         tls_cert_path=Path(tls_cert_path_env) if tls_cert_path_env else None,
         tls_key_path=Path(tls_key_path_env) if tls_key_path_env else None,
->>>>>>> 976b6d8f
     )
 
 
